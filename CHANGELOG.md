# Changelog

All notable changes to this project will be documented in this file.

The format is based on [Keep a Changelog](https://keepachangelog.com/en/1.0.0/),
and this project adheres to [Semantic Versioning](https://semver.org/spec/v2.0.0.html).

Highlights are marked with a pancake 🥞

## [Unreleased]

### Added

- `SecureGroup` for key negotiation in groups and message protection [#130](https://github.com/p2panda/p2panda/pull/130) `rs` 🥞
- `SchemaBuilder` and `Schema` structs for working with CDDL definitions [#78](https://github.com/p2panda/p2panda/pull/78) `rs`
- `test_utils` module containing `rstest` fixtures, mock `Node` and `Client` structs, test data helper for `p2panda-js` [#116](https://github.com/p2panda/p2panda/pull/116) `rs`
- Reconciliation logic /w DAG for materialisation module [#129](https://github.com/p2panda/p2panda/pull/129) `rs`

### Changed

- Adopt [Blake3](https://github.com/BLAKE3-team/BLAKE3) hashes, which bring us better performance and shorter identifiers [#139](https://github.com/p2panda/p2panda/pull/139) `rs` 🥞
- Update `ed25519` crate to `1.3.0` and deprecated `Signature` API [#137](https://github.com/p2panda/p2panda/pull/137) `rs`
- Use new `Operation` naming which replaces `Message` [#156](https://github.com/p2panda/p2panda/pull/156) _BREAKING_ `rs` `js`
- Remove distinction of system and application log ids [#154](https://github.com/p2panda/p2panda/pull/154) `rs`
- Update dependencies, remove deprecated eslint-loader [#155](https://github.com/p2panda/p2panda/pull/155) `js`
<<<<<<< HEAD
- Split utils modules in `test_utils` into utils.rs and constants.rs `rs`
=======
- Use traits for validation methods in `Schema` [#160](https://github.com/p2panda/p2panda/pull/160) `rs`
>>>>>>> 2a4fdbf1

### Campfires and boiling pots to sit around

- Update `test_utils` documentation [#152](https://github.com/p2panda/p2panda/pull/152) `rs`
- Make clippy happy, add CI for linter checks [#153](https://github.com/p2panda/p2panda/pull/153) `rs`

## [0.2.1]

Released on 2021-10-26: :package: `p2panda-js` :package: `p2panda-rs`

### Fixed

- Use deprecated linter name for now as it breaks some building pipelines [#121](https://github.com/p2panda/p2panda/pull/121) `rs`
- Fix access to optional parameter in `Session.query` logging call [#119](https://github.com/p2panda/p2panda/issues/119) `js`

### Campfires and boiling pots to sit around

- Add pull request template to not forget updating this changelog [#122](https://github.com/p2panda/p2panda/pull/122)

## [0.2.0]

Released on 2021-10-25: :package: `p2panda-js` :package: `p2panda-rs`

### Added

- `Relation` message values [#33](https://github.com/p2panda/p2panda/pull/33) `rs`
- Atomic data types like `Message`, `Entry`, `LogId`, `SeqNum`, etc. [#23](https://github.com/p2panda/p2panda/pull/23) `rs` 🥞
- `sqlx` [Type](https://docs.rs/sqlx/0.5.1/sqlx/trait.Type.html) traits to atomic structs, introduce `db-sqlx` feature flag [#43](https://github.com/p2panda/p2panda/pull/43) `rs`
- `serde` serialization and deserialization for all atomic structs [#42](https://github.com/p2panda/p2panda/pull/42) `rs`
- Implement method for iterating over MessageFields [#68](https://github.com/p2panda/p2panda/pull/68) `rs`
- TypeScript API that wraps wasm bindings, introduce OpenRPC specification [#67](https://github.com/p2panda/p2panda/pull/67) `js` 🥞
- Methods to update and delete instances [#114](https://github.com/p2panda/p2panda/pull/114) `js` 🥞

### Changed

- Change all result types to return `std::Result` and custom p2panda-rs errors [#41](https://github.com/p2panda/p2panda/pull/41) `rs`
- Move WebAssembly related code into own `wasm` module [#49](https://github.com/p2panda/p2panda/pull/49) `rs`
- Own module for encoding, decoding and signing entries [#62](https://github.com/p2panda/p2panda/pull/62) `rs`
- General module restructure [#69](https://github.com/p2panda/p2panda/pull/69) `rs`
- Add support for different message values in WebAssembly [#71](https://github.com/p2panda/p2panda/pull/71) `rs`
- Extend `jserr` macro to support custom error messages [#75](https://github.com/p2panda/p2panda/pull/75) `rs`
- Use published `bamboo-rs-core` crate [#94](https://github.com/p2panda/p2panda/pull/94) `rs`
- `p2panda-js` directory restructure [#102](https://github.com/p2panda/p2panda/pull/102) `js`
- Use Jest as test framework [#104](https://github.com/p2panda/p2panda/pull/104) `js`
- Clean up OpenRPC generate script [#109](https://github.com/p2panda/p2panda/pull/109) `tests`
- Refactor and simplify WebAssembly build pipeline [#105](https://github.com/p2panda/p2panda/pull/105) `rs` `js`
- Revisit singleton logic of WebAssembly import [#110](https://github.com/p2panda/p2panda/pull/110) `js`
- Move WebAssembly methods of KeyPair into dedicated module [#111](https://github.com/p2panda/p2panda/pull/111) `rs`

### Fixed

- Fix wrong offset of skiplinks [#46](https://github.com/p2panda/p2panda/pull/46) `rs`
- Assure deterministic hashing by ordering of message keys [84a583](https://github.com/p2panda/p2panda/commit/84a583eb58614e8c5ae76c80f2f04ee96db98713) `rs`
- Remove `BigInt` to support WebKit [#66](https://github.com/p2panda/p2panda/pull/66) `rs`
- Properly import entry tests module [#81](https://github.com/p2panda/p2panda/pull/81) `rs`
- Correct error in `panda_queryEntries` OpenRPC specification result [#108](https://github.com/p2panda/p2panda/pull/108) `tests`

### Campfires and boiling pots to sit around

- Write examples in Rust documentation [#59](https://github.com/p2panda/p2panda/pull/59) `rs` 🥞
- Add SPDX license headers to all files [#86](https://github.com/p2panda/p2panda/pull/86) `rs` `js`
- Run tests with node version matrix [#98](https://github.com/p2panda/p2panda/pull/98) `tests`

## [0.1.0]

Released on 2021-01-18: :package: `p2panda-js` and 2021-01-28: :package: `p2panda-rs`

### Added

- JavaScript library export with WebAssembly running in browsers and NodeJS. [#21](https://github.com/p2panda/p2panda/pull/21) `js`
- Ed25519 key pair generation. [#4](https://github.com/p2panda/p2panda/pull/4) `rs`

[unreleased]: https://github.com/p2panda/p2panda/compare/v0.2.1...HEAD
[0.2.1]: https://github.com/p2panda/p2panda/releases/tag/v0.2.1
[0.2.0]: https://github.com/p2panda/p2panda/releases/tag/v0.2.0
[0.1.0]: https://github.com/p2panda/p2panda/releases/tag/v0.1.0<|MERGE_RESOLUTION|>--- conflicted
+++ resolved
@@ -23,11 +23,8 @@
 - Use new `Operation` naming which replaces `Message` [#156](https://github.com/p2panda/p2panda/pull/156) _BREAKING_ `rs` `js`
 - Remove distinction of system and application log ids [#154](https://github.com/p2panda/p2panda/pull/154) `rs`
 - Update dependencies, remove deprecated eslint-loader [#155](https://github.com/p2panda/p2panda/pull/155) `js`
-<<<<<<< HEAD
 - Split utils modules in `test_utils` into utils.rs and constants.rs `rs`
-=======
 - Use traits for validation methods in `Schema` [#160](https://github.com/p2panda/p2panda/pull/160) `rs`
->>>>>>> 2a4fdbf1
 
 ### Campfires and boiling pots to sit around
 
