--- conflicted
+++ resolved
@@ -22,11 +22,8 @@
 - Performance benchmarks for entry and operation encoding/decoding [#254](https://github.com/p2panda/p2panda/pull/254) `rs`
 - Move `DocumentId` from `DocmentView` into `Document` [#255](https://github.com/p2panda/p2panda/pull/255) `rs`
 - Introduce `OperationId` to increase type safety around uses of `Hash` [#272](https://github.com/p2panda/p2panda/pull/272) `rs`
-<<<<<<< HEAD
 - Implement `Display` trait for hash, schema, schema id and document view id [#281](https://github.com/p2panda/p2panda/pull/281) `rs`
-=======
 - Implement document view id hash as a limited-size identifier for document views [#277](https://github.com/p2panda/p2panda/pull/277) `rs`
->>>>>>> 43f187b4
 
 ## Changed
 
