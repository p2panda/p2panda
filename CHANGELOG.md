--- conflicted
+++ resolved
@@ -36,11 +36,8 @@
 - Support all `Relation` flavours in `cddl` module [#259](https://github.com/p2panda/p2panda/pull/259) `rs`
 - Impl `IntoIter` trait for `PinnedRelation`, `RelationList` and `DocumentViewId` [#266](https://github.com/p2panda/p2panda/pull/266) `rs`
 - Improve error reporting when adding operation fields [#262](https://github.com/p2panda/p2panda/issues/262)] `rs` `js`
-<<<<<<< HEAD
+- Update mock node API [#286](https://github.com/p2panda/p2panda/issues/286) `rs`
 - Require document view ids to consist of sorted operation ids
-=======
-- Update mock node API [#286](https://github.com/p2panda/p2panda/issues/286) `rs`
->>>>>>> 801c10b2
 
 ## Fixed
 
