# Changelog

All notable changes to this project will be documented in this file.

The format is based on [Keep a Changelog](https://keepachangelog.com/en/1.0.0/),
and this project adheres to [Semantic Versioning](https://semver.org/spec/v2.0.0.html).

Highlights are marked with a pancake 🥞

## [Unreleased]

### Changed

<<<<<<< HEAD
- Rename `previousOperations` field to `previous`, add examples [#459](https://github.com/p2panda/p2panda/pull/459) `js`
=======
- Updated diagrams and doc-strings [#460](https://github.com/p2panda/p2panda/pull/460) `rs`
>>>>>>> 1ae14340

### Fixed

- Fix validation of relations pointing at system schema ids [#453](https://github.com/p2panda/p2panda/pull/453) `rs`

## [0.5.0]

Released on 2022-08-19: :package: `p2panda-js` and :package: `p2panda-rs`

### Added

- `MemoryStore` in memory implementation of storage traits [#383](https://github.com/p2panda/p2panda/pull/383) `rs`
- Helpers and conversion implementations to create schemas and operations more easily [#416](https://github.com/p2panda/p2panda/pull/416) `rs`
- Untagged operation format, schema validation, new operation and entry API [#415](https://github.com/p2panda/p2panda/pull/415) `rs`
- Serde trait implementations for `DocumentId` and all relations [#446](https://github.com/p2panda/p2panda/pull/446) `rs`
- Introduce new low-level API for `p2panda-js`, move `Session` into new repository [#447](https://github.com/p2panda/p2panda/pull/447) `js`

### Changed

- Refactor mock `Node` implementation to use `StorageProvider` traits [#383](https://github.com/p2panda/p2panda/pull/383) `rs`
- Deserialize from string and u64 for `LogId` and `SeqNum` [#401](https://github.com/p2panda/p2panda/pull/401) `rs`
- Add latest_log_id method to `LogStore` [#413](https://github.com/p2panda/p2panda/pull/413) `rs`
- Remove generic parameters from `StorageProvider` [#408](https://github.com/p2panda/p2panda/pull/408) `rs`
- Consistent `as_str` and `to_string` functions, introduce `Human` trait with `display` method for short strings [#389](https://github.com/p2panda/p2panda/pull/389) `rs`
- Update `Human` impl for `SchemaId` and `DocumentViewId` [#414](https://github.com/p2panda/p2panda/pull/414) `rs`
- Deprecate mock `Node` and `Client` structs [#437](https://github.com/p2panda/p2panda/pull/437)
- Introduce `validation` and `domain` modules to `test_utils/db` [#437](https://github.com/p2panda/p2panda/pull/437)
- Introduce new node and browser builds for JavaScript, export TypeScript definitions [#429](https://github.com/p2panda/p2panda/pull/429) `js`
- Refactored benchmarks to include schema validation [#430](https://github.com/p2panda/p2panda/pull/414) `rs`
- Replace `@apollo/client` with `graphql-request` [#441](https://github.com/p2panda/p2panda/pull/441) `js`
- Expose `from_bytes` for `EncodedOperation` and `EncodedEntry` [#445](https://github.com/p2panda/p2panda/pull/445) `rs`
- Introduce new feature flags, rename `testing` to `test-utils` [#448](https://github.com/p2panda/p2panda/pull/448) `rs`
- Replace `lazy_static` with `once_cell` [#449](https://github.com/p2panda/p2panda/pull/449) `rs`
- Build ES Module, CommonJS, NodeJS and UMD modules with rollup [#450](https://github.com/p2panda/p2panda/pull/450) `js`

### Fixed

- Set log id default to `0` [#398](https://github.com/p2panda/p2panda/pull/398) `rs`
- Fix iterator implementations for `SeqNum` and `LogId` [#404](https://github.com/p2panda/p2panda/pull/404) `rs`
- Fix system schema CDDL definitions [#393](https://github.com/p2panda/p2panda/pull/393) `rs`
- Fix GraphQL queries via Apollo [#428](https://github.com/p2panda/p2panda/pull/428) `js`

## [0.4.0]

Released on 2022-07-01: :package: `p2panda-js` and :package: `p2panda-rs`

### Added

- `Document` for sorting and reducing a graph of `Operations` [#169](https://github.com/p2panda/p2panda/pull/169) `rs` 🥞
- Derive `Ord` and `PartialOrd` for `LogId` [#201](https://github.com/p2panda/p2panda/pull/201) `rs`
- Rename `SchemaBuilder` to `CDDLBuilder` [#226](https://github.com/p2panda/p2panda/pull/226) `rs`
- `SchemaView` and `SchemaFieldView` for representing materialised system documents [#226](https://github.com/p2panda/p2panda/pull/226) `rs`
- `relation` & `relation_list` field type [#205](https://github.com/p2panda/p2panda/pull/205) `rs` `js`
- `SchemaId` enum for identifying different schema types [#221](https://github.com/p2panda/p2panda/pull/221) `rs`
- CDDL for _schema_v1_ and _schema_field_v1_, use `cddl-cat` instead of `cddl` [#248](https://github.com/p2panda/p2panda/pull/248) `rs`
- `Schema` for representing application schema [#250](https://github.com/p2panda/p2panda/pull/250) `rs`
- Performance benchmarks for entry and operation encoding/decoding [#254](https://github.com/p2panda/p2panda/pull/254) `rs`
- Move `DocumentId` from `DocmentView` into `Document` [#255](https://github.com/p2panda/p2panda/pull/255) `rs`
- Introduce `OperationId` to increase type safety around uses of `Hash` [#272](https://github.com/p2panda/p2panda/pull/272) `rs`
- `StorageProvider` and associated traits for implementing storage solutions [#274](https://github.com/p2panda/p2panda/pull/274) `rs` 🥞
- Implement `Display` trait for various structs [#281](https://github.com/p2panda/p2panda/pull/281) `rs`
- Implement document view id hash as a limited-size identifier for document views [#277](https://github.com/p2panda/p2panda/pull/277) `rs`
- Additional methods on `EntryStore` needed for replication [#310](https://github.com/p2panda/p2panda/pull/310) `rs`
- Introduce `DocumentViewHash`, implement `Hash` for `DocumentViewId` [#313](https://github.com/p2panda/p2panda/pull/313) `rs`
- Introduce `DocumentViewFields` & `DocumentViewValue` and other `Document` additions [#319](https://github.com/p2panda/p2panda/pull/319) `rs`
- Storage traits for `Operation` [#326](https://github.com/p2panda/p2panda/pull/326) `rs`
- Implement schema hash id as a unique identifier for schemas `rs` [#282](https://github.com/p2panda/p2panda/pull/282) `rs`
- `Graph` method for selecting sub-section of graph [#335](https://github.com/p2panda/p2panda/pull/335) `rs`
- Storage traits for documents [#343](https://github.com/p2panda/p2panda/pull/343) `rs`
- Materialise a document at a specific document view [#337](https://github.com/p2panda/p2panda/pull/337) `rs`
- Static definitions of system schemas and other updates for schema provider in aquadoggo [#365](https://github.com/p2panda/p2panda/pull/365) `rs`

### Changed

- `Instance` renamed to `DocumentView` [#169](https://github.com/p2panda/p2panda/pull/169) `rs`
- Fix letter casing in operations [#230](https://github.com/p2panda/p2panda/pull/230) `rs` `js`
- Fixes and refactorings around schema [#233](https://github.com/p2panda/p2panda/pull/233) `rs`
- Split `Relation` into pinned and unpinned type [#235](https://github.com/p2panda/p2panda/pull/235) `rs`
- Separate `cddl` from `schema` more clearly [#239](https://github.com/p2panda/p2panda/pull/239) `rs`
- Turn schema field in operations into a pinned relation [#256](https://github.com/p2panda/p2panda/pull/256) `rs`
- Implement `OperationValue` variants for all relation types [#260](https://github.com/p2panda/p2panda/pull/260) `rs` `js`
- Support all `Relation` flavours in `cddl` module [#259](https://github.com/p2panda/p2panda/pull/259) `rs`
- Impl `IntoIter` trait for `PinnedRelation`, `RelationList` and `DocumentViewId` [#266](https://github.com/p2panda/p2panda/pull/266) `rs`
- Improve error reporting when adding operation fields [#262](https://github.com/p2panda/p2panda/issues/262) `rs` `js`
- Update mock node API [#286](https://github.com/p2panda/p2panda/issues/286) `rs`
- Refactored graph module to be generic over graph node keys and other graph improvements [#289](https://github.com/p2panda/p2panda/issues/289) `rs`
- Require sorted serialisation of document view ids [#284](https://github.com/p2panda/p2panda/pull/284) `rs`
- Introduce new application schema id format [#292](https://github.com/p2panda/p2panda/pull/292) `rs`
- Update spelling of system schema ids [#294](https://github.com/p2panda/p2panda/pull/294) `rs`
- Update `Schema` implementation to make use of new `SchemaId` [#296](https://github.com/p2panda/p2panda/pull/296) `rs`
- Require schema field definitions to specify a specific schema [#269](https://github.com/p2panda/p2panda/pull/269) `rs` 🥞
- Methods for getting string representations of `OperationValue` field type and `OperationAction` [#303](https://github.com/p2panda/p2panda/pull/303) `rs`
- Additional constructor method for `OperationWithMeta` [#322](https://github.com/p2panda/p2panda/pull/322) `rs`
- Minor method renaming in `EntryStore` [#323](https://github.com/p2panda/p2panda/pull/323) `rs`
- Require storage provider errors to be thread-safe [#340](https://github.com/p2panda/p2panda/pull/340)
- Make `previous_operations` a `DocumentViewId` [#342](https://github.com/p2panda/p2panda/pull/342) `rs`
- Restructure / refactor `test_utils` and place behind `testing` flag [#344](https://github.com/p2panda/p2panda/pull/344) `rs`
- Update `openmls` crate to `v0.4.1` [#336](https://github.com/p2panda/p2panda/pull/336) `rs`
- Replace `OperationWithMeta` with `VerifiedOperation` [#353](https://github.com/p2panda/p2panda/pull/353) `rs`
- Remove test-data generator from `test_utils` [#373](https://github.com/p2panda/p2panda/pull/373) `rs`
- Implement `OperationStore` on test provider `SimplestStorageProvider` [#361](https://github.com/p2panda/p2panda/pull/361) `rs`
- Improve validation in `EntrySigned` constructor [#367](https://github.com/p2panda/p2panda/pull/367) `rs`
- `Session` interface using GraphQL [#364](https://github.com/p2panda/p2panda/pull/377) `js`
- Updated dependencies, remove `automock` crate [#379](https://github.com/p2panda/p2panda/pull/379) `rs`

### Fixed

- Fix determination of field types in p2panda-js [#202](https://github.com/p2panda/p2panda/pull/202) `js`
- Fix equality of document view ids by sorting before comparison [#284](https://github.com/p2panda/p2panda/pull/284) `js`
- Pin all versions in `Cargo.toml` to avoid unexpected crate updates [#299](https://github.com/p2panda/p2panda/pull/299) `rs`
- Fix document test needing `testing` feature to be activated [#350](https://github.com/p2panda/p2panda/pull/350) `rs`

### Everything burrito

- Easier to read CDDL schema error strings [#207](https://github.com/p2panda/p2panda/pull/207) `rs`
- Force cache cleanup to fix code coverage report [#231](https://github.com/p2panda/p2panda/pull/231)
- Split up overly long `operation.rs` file [#232](https://github.com/p2panda/p2panda/pull/232) `rs`
- Extend test coverage for `OperationFields` [#236](https://github.com/p2panda/p2panda/pull/236) `rs`
- Further develop our best practices for writing documentation [#240](https://github.com/p2panda/p2panda/pull/240) `rs`
- Test `debug` macro calls in Github CI [#288](https://github.com/p2panda/p2panda/pull/288) `rs`
- Move private module doc strings into public places [#339](https://github.com/p2panda/p2panda/pull/339) `rs`
- Add `mockall` crate and create mocks for `EntryStore` and `LogStore` [#314](https://github.com/p2panda/p2panda/pull/314) `rs`
- Generate documentation with TypeDoc for `p2panda-js` [#359](https://github.com/p2panda/p2panda/pull/359) `js`

## [0.3.0]

Released on 2022-02-02: :package: `p2panda-js` and 2022-06-11: :package: `p2panda-rs`

### Added

- `SecureGroup` for key negotiation in groups and message protection [#130](https://github.com/p2panda/p2panda/pull/130) `rs` 🥞
- `SchemaBuilder` and `Schema` structs for working with CDDL definitions [#78](https://github.com/p2panda/p2panda/pull/78) `rs`
- `test_utils` module containing `rstest` fixtures, mock `Node` and `Client` structs, test data helper for `p2panda-js` [#116](https://github.com/p2panda/p2panda/pull/116) `rs`
- Reconciliation logic /w DAG for materialisation module [#129](https://github.com/p2panda/p2panda/pull/129) `rs`
- `Instance` which encapsulates the materialised view of a reduced collection of `Operations` [#161](https://github.com/p2panda/p2panda/pull/161) `rs`
- Retrieve unsigned bytes to verify `Entry` signatures manually [#197](https://github.com/p2panda/p2panda/pull/197/files) `rs`

### Changed

- Adopt [Blake3](https://github.com/BLAKE3-team/BLAKE3) hashes, which bring us better performance and shorter identifiers [#139](https://github.com/p2panda/p2panda/pull/139) `rs` 🥞
- Update `ed25519` crate to `1.3.0` and deprecated `Signature` API [#137](https://github.com/p2panda/p2panda/pull/137) `rs`
- Use new `Operation` naming which replaces `Message` [#156](https://github.com/p2panda/p2panda/pull/156) _BREAKING_ `rs` `js`
- Remove distinction of system and application log ids [#154](https://github.com/p2panda/p2panda/pull/154) `rs`
- Update JavaScript dependencies, remove deprecated eslint-loader [#155](https://github.com/p2panda/p2panda/pull/155) `js`
- Split utils modules in `test_utils` into utils.rs and constants.rs [#157](https://github.com/p2panda/p2panda/pull/157) `rs`
- Use traits for validation methods in `Schema` [#160](https://github.com/p2panda/p2panda/pull/160) `rs`
- Add `previous_operations` field in `Operation` [#163](https://github.com/p2panda/p2panda/pull/163) _BREAKING_ `rs` `js`
- Introduce `OperationWithMeta` struct [#163](https://github.com/p2panda/p2panda/pull/163) `rs`
- Update API and mocks to reflect yasmf hash and document flow changes [#165](https://github.com/p2panda/p2panda/pull/165) _BREAKING_ `rs` `js`
- Change to new `rustdoc::missing_doc_code_examples` linter name [#168](https://github.com/p2panda/p2panda/pull/168) `rs`
- Update Rust dependencies [#171](https://github.com/p2panda/p2panda/pull/171) `rs`
- Convert JavaScript configuration files to TypeScript or JSON [#172](https://github.com/p2panda/p2panda/pull/172) `js`
- Implement `Hash`, `Eq` and `PartialEq` traits for several core data types [#178](https://github.com/p2panda/p2panda/pull/178) `rs`
- Use `ciborium` for cbor de/serialization [#180](https://github.com/p2panda/p2panda/pull/180) `rs`
- Break `wasm` module down into sub-files, add wasm target tests [#184](https://github.com/p2panda/p2panda/pull/184) `rs`
- Changes to `mocks` module in `test_utils` [#181](https://github.com/p2panda/p2panda/pull/181) `rs`
- Implement logging for mock node in `test_utils` [#192](https://github.com/p2panda/p2panda/pull/192) `rs`
- Support `u64` and `i64` integers, remove `sqlx` [#177](https://github.com/p2panda/p2panda/pull/177) `rs` `js`
- Generate CBOR encoded test data [300](https://github.com/p2panda/p2panda/pull/300) `rs`

### Campfires and boiling pots to sit around

- Update `test_utils` documentation [#152](https://github.com/p2panda/p2panda/pull/152) `rs`
- Make clippy happy, add CI for linter checks [#153](https://github.com/p2panda/p2panda/pull/153) `rs`
- Clean up documentation and update new terminology [#170](https://github.com/p2panda/p2panda/pull/170) `rs` `js`
- Improve CI, make it faster, add code coverage report [#173](https://github.com/p2panda/p2panda/pull/173) `rs` `js`
- Update Codecov GH action [#176](https://github.com/p2panda/p2panda/pull/176) `rs`
- Add JavaScript coverage reporting [#194](https://github.com/p2panda/p2panda/pull/194) `js`

## [0.2.1]

Released on 2021-10-26: :package: `p2panda-js` :package: `p2panda-rs`

### Fixed

- Use deprecated linter name for now as it breaks some building pipelines [#121](https://github.com/p2panda/p2panda/pull/121) `rs`
- Fix access to optional parameter in `Session.query` logging call [#119](https://github.com/p2panda/p2panda/issues/119) `js`

### Campfires and boiling pots to sit around

- Add pull request template to not forget updating this changelog [#122](https://github.com/p2panda/p2panda/pull/122)

## [0.2.0]

Released on 2021-10-25: :package: `p2panda-js` :package: `p2panda-rs`

### Added

- `Relation` message values [#33](https://github.com/p2panda/p2panda/pull/33) `rs`
- Atomic data types like `Message`, `Entry`, `LogId`, `SeqNum`, etc. [#23](https://github.com/p2panda/p2panda/pull/23) `rs` 🥞
- `sqlx` [Type](https://docs.rs/sqlx/0.5.1/sqlx/trait.Type.html) traits to atomic structs, introduce `db-sqlx` feature flag [#43](https://github.com/p2panda/p2panda/pull/43) `rs`
- `serde` serialisation and deserialisation for all atomic structs [#42](https://github.com/p2panda/p2panda/pull/42) `rs`
- Implement method for iterating over MessageFields [#68](https://github.com/p2panda/p2panda/pull/68) `rs`
- TypeScript API that wraps wasm bindings, introduce OpenRPC specification [#67](https://github.com/p2panda/p2panda/pull/67) `js` 🥞
- Methods to update and delete documents [#114](https://github.com/p2panda/p2panda/pull/114) `js` 🥞

### Changed

- Change all result types to return `std::Result` and custom p2panda-rs errors [#41](https://github.com/p2panda/p2panda/pull/41) `rs`
- Move WebAssembly related code into own `wasm` module [#49](https://github.com/p2panda/p2panda/pull/49) `rs`
- Own module for encoding, decoding and signing entries [#62](https://github.com/p2panda/p2panda/pull/62) `rs`
- General module restructure [#69](https://github.com/p2panda/p2panda/pull/69) `rs`
- Add support for different message values in WebAssembly [#71](https://github.com/p2panda/p2panda/pull/71) `rs`
- Extend `jserr` macro to support custom error messages [#75](https://github.com/p2panda/p2panda/pull/75) `rs`
- Use published `bamboo-rs-core` crate [#94](https://github.com/p2panda/p2panda/pull/94) `rs`
- `p2panda-js` directory restructure [#102](https://github.com/p2panda/p2panda/pull/102) `js`
- Use Jest as test framework [#104](https://github.com/p2panda/p2panda/pull/104) `js`
- Clean up OpenRPC generate script [#109](https://github.com/p2panda/p2panda/pull/109) `tests`
- Refactor and simplify WebAssembly build pipeline [#105](https://github.com/p2panda/p2panda/pull/105) `rs` `js`
- Revisit singleton logic of WebAssembly import [#110](https://github.com/p2panda/p2panda/pull/110) `js`
- Move WebAssembly methods of KeyPair into dedicated module [#111](https://github.com/p2panda/p2panda/pull/111) `rs`

### Fixed

- Fix wrong offset of skiplinks [#46](https://github.com/p2panda/p2panda/pull/46) `rs`
- Assure deterministic hashing by ordering of message keys [84a583](https://github.com/p2panda/p2panda/commit/84a583eb58614e8c5ae76c80f2f04ee96db98713) `rs`
- Remove `BigInt` to support WebKit [#66](https://github.com/p2panda/p2panda/pull/66) `rs`
- Properly import entry tests module [#81](https://github.com/p2panda/p2panda/pull/81) `rs`
- Correct error in `panda_queryEntries` OpenRPC specification result [#108](https://github.com/p2panda/p2panda/pull/108) `tests`

### Campfires and boiling pots to sit around

- Write examples in Rust documentation [#59](https://github.com/p2panda/p2panda/pull/59) `rs` 🥞
- Add SPDX license headers to all files [#86](https://github.com/p2panda/p2panda/pull/86) `rs` `js`
- Run tests with node version matrix [#98](https://github.com/p2panda/p2panda/pull/98) `tests`

## [0.1.0]

Released on 2021-01-18: :package: `p2panda-js` and 2021-01-28: :package: `p2panda-rs`

### Added

- JavaScript library export with WebAssembly running in browsers and NodeJS. [#21](https://github.com/p2panda/p2panda/pull/21) `js`
- Ed25519 key pair generation. [#4](https://github.com/p2panda/p2panda/pull/4) `rs`

[unreleased]: https://github.com/p2panda/p2panda/compare/v0.5.0...HEAD
[0.5.0]: https://github.com/p2panda/p2panda/releases/tag/v0.5.0
[0.4.0]: https://github.com/p2panda/p2panda/releases/tag/v0.4.0
[0.3.0]: https://github.com/p2panda/p2panda/releases/tag/v0.3.0
[0.2.1]: https://github.com/p2panda/p2panda/releases/tag/v0.2.1
[0.2.0]: https://github.com/p2panda/p2panda/releases/tag/v0.2.0
[0.1.0]: https://github.com/p2panda/p2panda/releases/tag/v0.1.0<|MERGE_RESOLUTION|>--- conflicted
+++ resolved
@@ -11,11 +11,8 @@
 
 ### Changed
 
-<<<<<<< HEAD
 - Rename `previousOperations` field to `previous`, add examples [#459](https://github.com/p2panda/p2panda/pull/459) `js`
-=======
 - Updated diagrams and doc-strings [#460](https://github.com/p2panda/p2panda/pull/460) `rs`
->>>>>>> 1ae14340
 
 ### Fixed
 
