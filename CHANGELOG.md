# Changelog

All notable changes to this project will be documented in this file.

The format is based on [Keep a Changelog](https://keepachangelog.com/en/1.0.0/),
and this project adheres to [Semantic Versioning](https://semver.org/spec/v2.0.0.html).

Highlights are marked with a pancake 🥞

## [Unreleased]

### Added

- `SecureGroup` for key negotiation in groups and message protection [#130](https://github.com/p2panda/p2panda/pull/130) `rs` 🥞
- `SchemaBuilder` and `Schema` structs for working with CDDL definitions [#78](https://github.com/p2panda/p2panda/pull/78) `rs`
- `test_utils` module containing `rstest` fixtures, mock `Node` and `Client` structs, test data helper for `p2panda-js` [#116](https://github.com/p2panda/p2panda/pull/116) `rs`
- Reconciliation logic /w DAG for materialisation module [#129](https://github.com/p2panda/p2panda/pull/129) `rs`

### Changed

- Adopt [Blake3](https://github.com/BLAKE3-team/BLAKE3) hashes, which bring us better performance and shorter identifiers [#139](https://github.com/p2panda/p2panda/pull/139) `rs` 🥞
- Update `ed25519` crate to `1.3.0` and deprecated `Signature` API [#137](https://github.com/p2panda/p2panda/pull/137) `rs`
- Use new `Operation` naming which replaces `Message` [#156](https://github.com/p2panda/p2panda/pull/156) _BREAKING_ `rs` `js`
- Remove distinction of system and application log ids [#154](https://github.com/p2panda/p2panda/pull/154) `rs`
- Update dependencies, remove deprecated eslint-loader [#155](https://github.com/p2panda/p2panda/pull/155) `js`
- Split utils modules in `test_utils` into utils.rs and constants.rs [#157](https://github.com/p2panda/p2panda/pull/157) `rs`
- Use traits for validation methods in `Schema` [#160](https://github.com/p2panda/p2panda/pull/160) `rs`
<<<<<<< HEAD
- Change to new `rustdoc::missing_doc_code_examples` linter name [#168](https://github.com/p2panda/p2panda/pull/168) `rs`
=======
- Update API and mocks to reflect yasmf hash and document flow changes [#165](https://github.com/p2panda/p2panda/pull/165) _BREAKING_ `rs` `js`
>>>>>>> 50d8bc98

### Campfires and boiling pots to sit around

- Update `test_utils` documentation [#152](https://github.com/p2panda/p2panda/pull/152) `rs`
- Make clippy happy, add CI for linter checks [#153](https://github.com/p2panda/p2panda/pull/153) `rs`

## [0.2.1]

Released on 2021-10-26: :package: `p2panda-js` :package: `p2panda-rs`

### Fixed

- Use deprecated linter name for now as it breaks some building pipelines [#121](https://github.com/p2panda/p2panda/pull/121) `rs`
- Fix access to optional parameter in `Session.query` logging call [#119](https://github.com/p2panda/p2panda/issues/119) `js`

### Campfires and boiling pots to sit around

- Add pull request template to not forget updating this changelog [#122](https://github.com/p2panda/p2panda/pull/122)

## [0.2.0]

Released on 2021-10-25: :package: `p2panda-js` :package: `p2panda-rs`

### Added

- `Relation` message values [#33](https://github.com/p2panda/p2panda/pull/33) `rs`
- Atomic data types like `Message`, `Entry`, `LogId`, `SeqNum`, etc. [#23](https://github.com/p2panda/p2panda/pull/23) `rs` 🥞
- `sqlx` [Type](https://docs.rs/sqlx/0.5.1/sqlx/trait.Type.html) traits to atomic structs, introduce `db-sqlx` feature flag [#43](https://github.com/p2panda/p2panda/pull/43) `rs`
- `serde` serialization and deserialization for all atomic structs [#42](https://github.com/p2panda/p2panda/pull/42) `rs`
- Implement method for iterating over MessageFields [#68](https://github.com/p2panda/p2panda/pull/68) `rs`
- TypeScript API that wraps wasm bindings, introduce OpenRPC specification [#67](https://github.com/p2panda/p2panda/pull/67) `js` 🥞
- Methods to update and delete documents [#114](https://github.com/p2panda/p2panda/pull/114) `js` 🥞

### Changed

- Change all result types to return `std::Result` and custom p2panda-rs errors [#41](https://github.com/p2panda/p2panda/pull/41) `rs`
- Move WebAssembly related code into own `wasm` module [#49](https://github.com/p2panda/p2panda/pull/49) `rs`
- Own module for encoding, decoding and signing entries [#62](https://github.com/p2panda/p2panda/pull/62) `rs`
- General module restructure [#69](https://github.com/p2panda/p2panda/pull/69) `rs`
- Add support for different message values in WebAssembly [#71](https://github.com/p2panda/p2panda/pull/71) `rs`
- Extend `jserr` macro to support custom error messages [#75](https://github.com/p2panda/p2panda/pull/75) `rs`
- Use published `bamboo-rs-core` crate [#94](https://github.com/p2panda/p2panda/pull/94) `rs`
- `p2panda-js` directory restructure [#102](https://github.com/p2panda/p2panda/pull/102) `js`
- Use Jest as test framework [#104](https://github.com/p2panda/p2panda/pull/104) `js`
- Clean up OpenRPC generate script [#109](https://github.com/p2panda/p2panda/pull/109) `tests`
- Refactor and simplify WebAssembly build pipeline [#105](https://github.com/p2panda/p2panda/pull/105) `rs` `js`
- Revisit singleton logic of WebAssembly import [#110](https://github.com/p2panda/p2panda/pull/110) `js`
- Move WebAssembly methods of KeyPair into dedicated module [#111](https://github.com/p2panda/p2panda/pull/111) `rs`

### Fixed

- Fix wrong offset of skiplinks [#46](https://github.com/p2panda/p2panda/pull/46) `rs`
- Assure deterministic hashing by ordering of message keys [84a583](https://github.com/p2panda/p2panda/commit/84a583eb58614e8c5ae76c80f2f04ee96db98713) `rs`
- Remove `BigInt` to support WebKit [#66](https://github.com/p2panda/p2panda/pull/66) `rs`
- Properly import entry tests module [#81](https://github.com/p2panda/p2panda/pull/81) `rs`
- Correct error in `panda_queryEntries` OpenRPC specification result [#108](https://github.com/p2panda/p2panda/pull/108) `tests`

### Campfires and boiling pots to sit around

- Write examples in Rust documentation [#59](https://github.com/p2panda/p2panda/pull/59) `rs` 🥞
- Add SPDX license headers to all files [#86](https://github.com/p2panda/p2panda/pull/86) `rs` `js`
- Run tests with node version matrix [#98](https://github.com/p2panda/p2panda/pull/98) `tests`

## [0.1.0]

Released on 2021-01-18: :package: `p2panda-js` and 2021-01-28: :package: `p2panda-rs`

### Added

- JavaScript library export with WebAssembly running in browsers and NodeJS. [#21](https://github.com/p2panda/p2panda/pull/21) `js`
- Ed25519 key pair generation. [#4](https://github.com/p2panda/p2panda/pull/4) `rs`

[unreleased]: https://github.com/p2panda/p2panda/compare/v0.2.1...HEAD
[0.2.1]: https://github.com/p2panda/p2panda/releases/tag/v0.2.1
[0.2.0]: https://github.com/p2panda/p2panda/releases/tag/v0.2.0
[0.1.0]: https://github.com/p2panda/p2panda/releases/tag/v0.1.0<|MERGE_RESOLUTION|>--- conflicted
+++ resolved
@@ -25,11 +25,8 @@
 - Update dependencies, remove deprecated eslint-loader [#155](https://github.com/p2panda/p2panda/pull/155) `js`
 - Split utils modules in `test_utils` into utils.rs and constants.rs [#157](https://github.com/p2panda/p2panda/pull/157) `rs`
 - Use traits for validation methods in `Schema` [#160](https://github.com/p2panda/p2panda/pull/160) `rs`
-<<<<<<< HEAD
+- Update API and mocks to reflect yasmf hash and document flow changes [#165](https://github.com/p2panda/p2panda/pull/165) _BREAKING_ `rs` `js`
 - Change to new `rustdoc::missing_doc_code_examples` linter name [#168](https://github.com/p2panda/p2panda/pull/168) `rs`
-=======
-- Update API and mocks to reflect yasmf hash and document flow changes [#165](https://github.com/p2panda/p2panda/pull/165) _BREAKING_ `rs` `js`
->>>>>>> 50d8bc98
 
 ### Campfires and boiling pots to sit around
 
