--- conflicted
+++ resolved
@@ -9,14 +9,11 @@
 
 ## [Unreleased]
 
-<<<<<<< HEAD
-- `SecureGroup` for symmetric and asymmetric group encryption [#130](https://github.com/p2panda/p2panda/pull/130) `rs` 🥞
-=======
 ### Added
 
+- `SecureGroup` for symmetric and asymmetric group encryption [#130](https://github.com/p2panda/p2panda/pull/130) `rs` 🥞
 - `SchemaBuilder` and `Schema` structs for working with CDDL definitions [#78](https://github.com/p2panda/p2panda/pull/78) `rs`
 - `test_utils` module containing `rstest` fixtures, mock `Node` and `Client` structs, test data helper for `p2panda-js` [#116](https://github.com/p2panda/p2panda/pull/116) `rs`
->>>>>>> 6c5cb586
 
 ## [0.2.1]
 
