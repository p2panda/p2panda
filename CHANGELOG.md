--- conflicted
+++ resolved
@@ -37,11 +37,8 @@
 - Impl `IntoIter` trait for `PinnedRelation`, `RelationList` and `DocumentViewId` [#266](https://github.com/p2panda/p2panda/pull/266) `rs`
 - Improve error reporting when adding operation fields [#262](https://github.com/p2panda/p2panda/issues/262)] `rs` `js`
 - Update mock node API [#286](https://github.com/p2panda/p2panda/issues/286) `rs`
-<<<<<<< HEAD
+- Refactored graph module to be generic over graph node keys and other graph improvements [#289](https://github.com/p2panda/p2panda/issues/289) `rs`
 - Require sorted serialisation of document view ids [#284](https://github.com/p2panda/p2panda/pull/284) `js`
-=======
-- Refactored graph module to be generic over graph node keys and other graph improvements [#289](https://github.com/p2panda/p2panda/issues/289) `rs`
->>>>>>> f023b172
 
 ## Fixed
 
