--- conflicted
+++ resolved
@@ -9,11 +9,6 @@
 
 ## [Unreleased]
 
-<<<<<<< HEAD
-### Changed
-
-- Consistent `as_str` and `to_string` functions [#389](https://github.com/p2panda/p2panda/pull/389) `rs`
-=======
 ### Added
 
 - `MemoryStore` in memory implementation of storage traits [#383](https://github.com/p2panda/p2panda/pull/383) `rs`
@@ -22,13 +17,13 @@
 
 - Refactor mock `Node` implementation to use `StorageProvider` traits [#383](https://github.com/p2panda/p2panda/pull/383) `rs`
 - Deserialize from string and u64 for `LogId` and `SeqNum` [#401](https://github.com/p2panda/p2panda/pull/401) `rs`
+- Consistent `as_str` and `to_string` functions [#389](https://github.com/p2panda/p2panda/pull/389) `rs`
 
 ### Fixed
 
 - Set log id default to `0` [#398](https://github.com/p2panda/p2panda/pull/398) `rs`
 - Fix iterator implementations for `SeqNum` and `LogId` [#404](https://github.com/p2panda/p2panda/pull/404) `rs`
 - Fix system schema CDDL definitions #[393](https://github.com/p2panda/p2panda/pull/393) `rs`
->>>>>>> e06fd08c
 
 ## [0.4.0]
 
