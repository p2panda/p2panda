# Changelog

All notable changes to this project will be documented in this file.

The format is based on [Keep a Changelog](https://keepachangelog.com/en/1.0.0/),
and this project adheres to [Semantic Versioning](https://semver.org/spec/v2.0.0.html).

Highlights are marked with a pancake 🥞

## [Unreleased]

## Added

- `Document` for sorting and reducing a graph of `Operations` [#169](https://github.com/p2panda/p2panda/pull/169) `rs` 🥞
<<<<<<< HEAD
- Derive `Ord` and `PartialOrd` for `LogId` [#201](https://github.com/p2panda/p2panda/pull/201)
- Add `proptests` for creating and encoding operations [#188](https://github.com/p2panda/p2panda/pull/188) `rs`
=======
- Derive `Ord` and `PartialOrd` for `LogId` [#201](https://github.com/p2panda/p2panda/pull/201) `rs`
- `relation` & `relation_list` field type [#205](https://github.com/p2panda/p2panda/pull/205) `rs` `js`
>>>>>>> 424eea64

## Changed

- `Instance` renamed to `DocumentView` [#169](https://github.com/p2panda/p2panda/pull/169) `rs`

## Fixed

- Fix determination of field types in p2panda-js [#202](https://github.com/p2panda/p2panda/pull/202) `js`

## Everything burrito

- Easier to read CDDL schema error strings [#207](https://github.com/p2panda/p2panda/pull/207) `rs`

## [0.3.0]

Released on 2022-02-02: :package: `p2panda-js`

Not released yet, due to unpublished dependencies: :package: `p2panda-rs`

### Added

- `SecureGroup` for key negotiation in groups and message protection [#130](https://github.com/p2panda/p2panda/pull/130) `rs` 🥞
- `SchemaBuilder` and `Schema` structs for working with CDDL definitions [#78](https://github.com/p2panda/p2panda/pull/78) `rs`
- `test_utils` module containing `rstest` fixtures, mock `Node` and `Client` structs, test data helper for `p2panda-js` [#116](https://github.com/p2panda/p2panda/pull/116) `rs`
- Reconciliation logic /w DAG for materialisation module [#129](https://github.com/p2panda/p2panda/pull/129) `rs`
- `Instance` which encapsulates the materialised view of a reduced collection of `Operations` [#161](https://github.com/p2panda/p2panda/pull/161) `rs`
- Retrieve unsigned bytes to verify `Entry` signatures manually [#197](https://github.com/p2panda/p2panda/pull/197/files) `rs`

### Changed

- Adopt [Blake3](https://github.com/BLAKE3-team/BLAKE3) hashes, which bring us better performance and shorter identifiers [#139](https://github.com/p2panda/p2panda/pull/139) `rs` 🥞
- Update `ed25519` crate to `1.3.0` and deprecated `Signature` API [#137](https://github.com/p2panda/p2panda/pull/137) `rs`
- Use new `Operation` naming which replaces `Message` [#156](https://github.com/p2panda/p2panda/pull/156) _BREAKING_ `rs` `js`
- Remove distinction of system and application log ids [#154](https://github.com/p2panda/p2panda/pull/154) `rs`
- Update JavaScript dependencies, remove deprecated eslint-loader [#155](https://github.com/p2panda/p2panda/pull/155) `js`
- Split utils modules in `test_utils` into utils.rs and constants.rs [#157](https://github.com/p2panda/p2panda/pull/157) `rs`
- Use traits for validation methods in `Schema` [#160](https://github.com/p2panda/p2panda/pull/160) `rs`
- Add `previous_operations` field in `Operation` [#163](https://github.com/p2panda/p2panda/pull/163) _BREAKING_ `rs` `js`
- Introduce `OperationWithMeta` struct [#163](https://github.com/p2panda/p2panda/pull/163) `rs`
- Update API and mocks to reflect yasmf hash and document flow changes [#165](https://github.com/p2panda/p2panda/pull/165) _BREAKING_ `rs` `js`
- Change to new `rustdoc::missing_doc_code_examples` linter name [#168](https://github.com/p2panda/p2panda/pull/168) `rs`
- Update Rust dependencies [#171](https://github.com/p2panda/p2panda/pull/171) `rs`
- Convert JavaScript configuration files to TypeScript or JSON [#172](https://github.com/p2panda/p2panda/pull/172) `js`
- Implement `Hash`, `Eq` and `PartialEq` traits for several core data types [#178](https://github.com/p2panda/p2panda/pull/178) `rs`
- Use `ciborium` for cbor de/serialization [#180](https://github.com/p2panda/p2panda/pull/180) `rs`
- Break `wasm` module down into sub-files, add wasm target tests [#184](https://github.com/p2panda/p2panda/pull/184) `rs`
- Changes to `mocks` module in `test_utils` [#181](https://github.com/p2panda/p2panda/pull/181) `rs`
- Implement logging for mock node in `test_utils` [#192](https://github.com/p2panda/p2panda/pull/192) `rs`
- Support `u64` and `i64` integers, remove `sqlx` [#177](https://github.com/p2panda/p2panda/pull/177) `rs` `js`

### Campfires and boiling pots to sit around

- Update `test_utils` documentation [#152](https://github.com/p2panda/p2panda/pull/152) `rs`
- Make clippy happy, add CI for linter checks [#153](https://github.com/p2panda/p2panda/pull/153) `rs`
- Clean up documentation and update new terminology [#170](https://github.com/p2panda/p2panda/pull/170) `rs` `js`
- Improve CI, make it faster, add code coverage report [#173](https://github.com/p2panda/p2panda/pull/173) `rs` `js`
- Update Codecov GH action [#176](https://github.com/p2panda/p2panda/pull/176) `rs`
- Add JavaScript coverage reporting [#194](https://github.com/p2panda/p2panda/pull/194) `js`

## [0.2.1]

Released on 2021-10-26: :package: `p2panda-js` :package: `p2panda-rs`

### Fixed

- Use deprecated linter name for now as it breaks some building pipelines [#121](https://github.com/p2panda/p2panda/pull/121) `rs`
- Fix access to optional parameter in `Session.query` logging call [#119](https://github.com/p2panda/p2panda/issues/119) `js`

### Campfires and boiling pots to sit around

- Add pull request template to not forget updating this changelog [#122](https://github.com/p2panda/p2panda/pull/122)

## [0.2.0]

Released on 2021-10-25: :package: `p2panda-js` :package: `p2panda-rs`

### Added

- `Relation` message values [#33](https://github.com/p2panda/p2panda/pull/33) `rs`
- Atomic data types like `Message`, `Entry`, `LogId`, `SeqNum`, etc. [#23](https://github.com/p2panda/p2panda/pull/23) `rs` 🥞
- `sqlx` [Type](https://docs.rs/sqlx/0.5.1/sqlx/trait.Type.html) traits to atomic structs, introduce `db-sqlx` feature flag [#43](https://github.com/p2panda/p2panda/pull/43) `rs`
- `serde` serialisation and deserialisation for all atomic structs [#42](https://github.com/p2panda/p2panda/pull/42) `rs`
- Implement method for iterating over MessageFields [#68](https://github.com/p2panda/p2panda/pull/68) `rs`
- TypeScript API that wraps wasm bindings, introduce OpenRPC specification [#67](https://github.com/p2panda/p2panda/pull/67) `js` 🥞
- Methods to update and delete documents [#114](https://github.com/p2panda/p2panda/pull/114) `js` 🥞

### Changed

- Change all result types to return `std::Result` and custom p2panda-rs errors [#41](https://github.com/p2panda/p2panda/pull/41) `rs`
- Move WebAssembly related code into own `wasm` module [#49](https://github.com/p2panda/p2panda/pull/49) `rs`
- Own module for encoding, decoding and signing entries [#62](https://github.com/p2panda/p2panda/pull/62) `rs`
- General module restructure [#69](https://github.com/p2panda/p2panda/pull/69) `rs`
- Add support for different message values in WebAssembly [#71](https://github.com/p2panda/p2panda/pull/71) `rs`
- Extend `jserr` macro to support custom error messages [#75](https://github.com/p2panda/p2panda/pull/75) `rs`
- Use published `bamboo-rs-core` crate [#94](https://github.com/p2panda/p2panda/pull/94) `rs`
- `p2panda-js` directory restructure [#102](https://github.com/p2panda/p2panda/pull/102) `js`
- Use Jest as test framework [#104](https://github.com/p2panda/p2panda/pull/104) `js`
- Clean up OpenRPC generate script [#109](https://github.com/p2panda/p2panda/pull/109) `tests`
- Refactor and simplify WebAssembly build pipeline [#105](https://github.com/p2panda/p2panda/pull/105) `rs` `js`
- Revisit singleton logic of WebAssembly import [#110](https://github.com/p2panda/p2panda/pull/110) `js`
- Move WebAssembly methods of KeyPair into dedicated module [#111](https://github.com/p2panda/p2panda/pull/111) `rs`

### Fixed

- Fix wrong offset of skiplinks [#46](https://github.com/p2panda/p2panda/pull/46) `rs`
- Assure deterministic hashing by ordering of message keys [84a583](https://github.com/p2panda/p2panda/commit/84a583eb58614e8c5ae76c80f2f04ee96db98713) `rs`
- Remove `BigInt` to support WebKit [#66](https://github.com/p2panda/p2panda/pull/66) `rs`
- Properly import entry tests module [#81](https://github.com/p2panda/p2panda/pull/81) `rs`
- Correct error in `panda_queryEntries` OpenRPC specification result [#108](https://github.com/p2panda/p2panda/pull/108) `tests`

### Campfires and boiling pots to sit around

- Write examples in Rust documentation [#59](https://github.com/p2panda/p2panda/pull/59) `rs` 🥞
- Add SPDX license headers to all files [#86](https://github.com/p2panda/p2panda/pull/86) `rs` `js`
- Run tests with node version matrix [#98](https://github.com/p2panda/p2panda/pull/98) `tests`

## [0.1.0]

Released on 2021-01-18: :package: `p2panda-js` and 2021-01-28: :package: `p2panda-rs`

### Added

- JavaScript library export with WebAssembly running in browsers and NodeJS. [#21](https://github.com/p2panda/p2panda/pull/21) `js`
- Ed25519 key pair generation. [#4](https://github.com/p2panda/p2panda/pull/4) `rs`

[unreleased]: https://github.com/p2panda/p2panda/compare/v0.3.0...HEAD
[0.3.0]: https://github.com/p2panda/p2panda/releases/tag/v0.3.0
[0.2.1]: https://github.com/p2panda/p2panda/releases/tag/v0.2.1
[0.2.0]: https://github.com/p2panda/p2panda/releases/tag/v0.2.0
[0.1.0]: https://github.com/p2panda/p2panda/releases/tag/v0.1.0<|MERGE_RESOLUTION|>--- conflicted
+++ resolved
@@ -12,13 +12,9 @@
 ## Added
 
 - `Document` for sorting and reducing a graph of `Operations` [#169](https://github.com/p2panda/p2panda/pull/169) `rs` 🥞
-<<<<<<< HEAD
 - Derive `Ord` and `PartialOrd` for `LogId` [#201](https://github.com/p2panda/p2panda/pull/201)
 - Add `proptests` for creating and encoding operations [#188](https://github.com/p2panda/p2panda/pull/188) `rs`
-=======
-- Derive `Ord` and `PartialOrd` for `LogId` [#201](https://github.com/p2panda/p2panda/pull/201) `rs`
 - `relation` & `relation_list` field type [#205](https://github.com/p2panda/p2panda/pull/205) `rs` `js`
->>>>>>> 424eea64
 
 ## Changed
 
