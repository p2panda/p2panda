# Changelog

All notable changes to this project will be documented in this file.

The format is based on [Keep a Changelog](https://keepachangelog.com/en/1.0.0/),
and this project adheres to [Semantic Versioning](https://semver.org/spec/v2.0.0.html).

Highlights are marked with a pancake 🥞

## [Unreleased]

<<<<<<< HEAD
## Added
- `MemoryStore` in memory implementation of storage traits [#383](https://github.com/p2panda/p2panda/pull/383) `rs`

## Changed
- Refactor mock `Node` implementation to use `StorageProvider` traits [#383](https://github.com/p2panda/p2panda/pull/383) `rs`
=======
### Fixed

- Set log id default to `0` [#398](https://github.com/p2panda/p2panda/pull/398) `rs`
- Fix iterator implementations for `SeqNum` and `LogId` [#404](https://github.com/p2panda/p2panda/pull/404) `rs`
>>>>>>> eab9075c

## [0.4.0]

Released on 2022-07-01: :package: `p2panda-js` and :package: `p2panda-rs`

### Added

- `Document` for sorting and reducing a graph of `Operations` [#169](https://github.com/p2panda/p2panda/pull/169) `rs` 🥞
- Derive `Ord` and `PartialOrd` for `LogId` [#201](https://github.com/p2panda/p2panda/pull/201) `rs`
- Rename `SchemaBuilder` to `CDDLBuilder` [#226](https://github.com/p2panda/p2panda/pull/226) `rs`
- `SchemaView` and `SchemaFieldView` for representing materialised system documents [#226](https://github.com/p2panda/p2panda/pull/226) `rs`
- `relation` & `relation_list` field type [#205](https://github.com/p2panda/p2panda/pull/205) `rs` `js`
- `SchemaId` enum for identifying different schema types [#221](https://github.com/p2panda/p2panda/pull/221) `rs`
- CDDL for _schema_v1_ and _schema_field_v1_, use `cddl-cat` instead of `cddl` [#248](https://github.com/p2panda/p2panda/pull/248) `rs`
- `Schema` for representing application schema [#250](https://github.com/p2panda/p2panda/pull/250) `rs`
- Performance benchmarks for entry and operation encoding/decoding [#254](https://github.com/p2panda/p2panda/pull/254) `rs`
- Move `DocumentId` from `DocmentView` into `Document` [#255](https://github.com/p2panda/p2panda/pull/255) `rs`
- Introduce `OperationId` to increase type safety around uses of `Hash` [#272](https://github.com/p2panda/p2panda/pull/272) `rs`
- `StorageProvider` and associated traits for implementing storage solutions [#274](https://github.com/p2panda/p2panda/pull/274) `rs` 🥞
- Implement `Display` trait for various structs [#281](https://github.com/p2panda/p2panda/pull/281) `rs`
- Implement document view id hash as a limited-size identifier for document views [#277](https://github.com/p2panda/p2panda/pull/277) `rs`
- Additional methods on `EntryStore` needed for replication [#310](https://github.com/p2panda/p2panda/pull/310) `rs`
- Introduce `DocumentViewHash`, implement `Hash` for `DocumentViewId` [#313](https://github.com/p2panda/p2panda/pull/313) `rs`
- Introduce `DocumentViewFields` & `DocumentViewValue` and other `Document` additions [#319](https://github.com/p2panda/p2panda/pull/319) `rs`
- Storage traits for `Operation` [#326](https://github.com/p2panda/p2panda/pull/326) `rs`
- Implement schema hash id as a unique identifier for schemas `rs` [#282](https://github.com/p2panda/p2panda/pull/282) `rs`
- `Graph` method for selecting sub-section of graph [#335](https://github.com/p2panda/p2panda/pull/335) `rs`
- Storage traits for documents [#343](https://github.com/p2panda/p2panda/pull/343) `rs`
- Materialise a document at a specific document view [#337](https://github.com/p2panda/p2panda/pull/337) `rs`
- Static definitions of system schemas and other updates for schema provider in aquadoggo [#365](https://github.com/p2panda/p2panda/pull/365) `rs`

### Changed

- `Instance` renamed to `DocumentView` [#169](https://github.com/p2panda/p2panda/pull/169) `rs`
- Fix letter casing in operations [#230](https://github.com/p2panda/p2panda/pull/230) `rs` `js`
- Fixes and refactorings around schema [#233](https://github.com/p2panda/p2panda/pull/233) `rs`
- Split `Relation` into pinned and unpinned type [#235](https://github.com/p2panda/p2panda/pull/235) `rs`
- Separate `cddl` from `schema` more clearly [#239](https://github.com/p2panda/p2panda/pull/239) `rs`
- Turn schema field in operations into a pinned relation [#256](https://github.com/p2panda/p2panda/pull/256) `rs`
- Implement `OperationValue` variants for all relation types [#260](https://github.com/p2panda/p2panda/pull/260) `rs` `js`
- Support all `Relation` flavours in `cddl` module [#259](https://github.com/p2panda/p2panda/pull/259) `rs`
- Impl `IntoIter` trait for `PinnedRelation`, `RelationList` and `DocumentViewId` [#266](https://github.com/p2panda/p2panda/pull/266) `rs`
- Improve error reporting when adding operation fields [#262](https://github.com/p2panda/p2panda/issues/262) `rs` `js`
- Update mock node API [#286](https://github.com/p2panda/p2panda/issues/286) `rs`
- Refactored graph module to be generic over graph node keys and other graph improvements [#289](https://github.com/p2panda/p2panda/issues/289) `rs`
- Require sorted serialisation of document view ids [#284](https://github.com/p2panda/p2panda/pull/284) `rs`
- Introduce new application schema id format [#292](https://github.com/p2panda/p2panda/pull/292) `rs`
- Update spelling of system schema ids [#294](https://github.com/p2panda/p2panda/pull/294) `rs`
- Update `Schema` implementation to make use of new `SchemaId` [#296](https://github.com/p2panda/p2panda/pull/296) `rs`
- Require schema field definitions to specify a specific schema [#269](https://github.com/p2panda/p2panda/pull/269) `rs` 🥞
- Methods for getting string representations of `OperationValue` field type and `OperationAction` [#303](https://github.com/p2panda/p2panda/pull/303) `rs`
- Additional constructor method for `OperationWithMeta` [#322](https://github.com/p2panda/p2panda/pull/322) `rs`
- Minor method renaming in `EntryStore` [#323](https://github.com/p2panda/p2panda/pull/323) `rs`
- Require storage provider errors to be thread-safe [#340](https://github.com/p2panda/p2panda/pull/340)
- Make `previous_operations` a `DocumentViewId` [#342](https://github.com/p2panda/p2panda/pull/342) `rs`
- Restructure / refactor `test_utils` and place behind `testing` flag [#344](https://github.com/p2panda/p2panda/pull/344) `rs`
- Update `openmls` crate to `v0.4.1` [#336](https://github.com/p2panda/p2panda/pull/336) `rs`
- Replace `OperationWithMeta` with `VerifiedOperation` [#353](https://github.com/p2panda/p2panda/pull/353) `rs`
- Remove test-data generator from `test_utils` [#373](https://github.com/p2panda/p2panda/pull/373) `rs`
- Implement `OperationStore` on test provider `SimplestStorageProvider` [#361](https://github.com/p2panda/p2panda/pull/361) `rs`
- Improve validation in `EntrySigned` constructor [#367](https://github.com/p2panda/p2panda/pull/367) `rs`
- `Session` interface using GraphQL [#364](https://github.com/p2panda/p2panda/pull/377) `js`
- Updated dependencies, remove `automock` crate [#379](https://github.com/p2panda/p2panda/pull/379) `rs`

### Fixed

- Fix determination of field types in p2panda-js [#202](https://github.com/p2panda/p2panda/pull/202) `js`
- Fix equality of document view ids by sorting before comparison [#284](https://github.com/p2panda/p2panda/pull/284) `js`
- Pin all versions in `Cargo.toml` to avoid unexpected crate updates [#299](https://github.com/p2panda/p2panda/pull/299) `rs`
- Fix document test needing `testing` feature to be activated [#350](https://github.com/p2panda/p2panda/pull/350) `rs`

### Everything burrito

- Easier to read CDDL schema error strings [#207](https://github.com/p2panda/p2panda/pull/207) `rs`
- Force cache cleanup to fix code coverage report [#231](https://github.com/p2panda/p2panda/pull/231)
- Split up overly long `operation.rs` file [#232](https://github.com/p2panda/p2panda/pull/232) `rs`
- Extend test coverage for `OperationFields` [#236](https://github.com/p2panda/p2panda/pull/236) `rs`
- Further develop our best practices for writing documentation [#240](https://github.com/p2panda/p2panda/pull/240) `rs`
- Test `debug` macro calls in Github CI [#288](https://github.com/p2panda/p2panda/pull/288) `rs`
- Move private module doc strings into public places [#339](https://github.com/p2panda/p2panda/pull/339) `rs`
- Add `mockall` crate and create mocks for `EntryStore` and `LogStore` [#314](https://github.com/p2panda/p2panda/pull/314) `rs`
- Generate documentation with TypeDoc for `p2panda-js` [#359](https://github.com/p2panda/p2panda/pull/359) `js`

## [0.3.0]

Released on 2022-02-02: :package: `p2panda-js` and 2022-06-11: :package: `p2panda-rs`

### Added

- `SecureGroup` for key negotiation in groups and message protection [#130](https://github.com/p2panda/p2panda/pull/130) `rs` 🥞
- `SchemaBuilder` and `Schema` structs for working with CDDL definitions [#78](https://github.com/p2panda/p2panda/pull/78) `rs`
- `test_utils` module containing `rstest` fixtures, mock `Node` and `Client` structs, test data helper for `p2panda-js` [#116](https://github.com/p2panda/p2panda/pull/116) `rs`
- Reconciliation logic /w DAG for materialisation module [#129](https://github.com/p2panda/p2panda/pull/129) `rs`
- `Instance` which encapsulates the materialised view of a reduced collection of `Operations` [#161](https://github.com/p2panda/p2panda/pull/161) `rs`
- Retrieve unsigned bytes to verify `Entry` signatures manually [#197](https://github.com/p2panda/p2panda/pull/197/files) `rs`

### Changed

- Adopt [Blake3](https://github.com/BLAKE3-team/BLAKE3) hashes, which bring us better performance and shorter identifiers [#139](https://github.com/p2panda/p2panda/pull/139) `rs` 🥞
- Update `ed25519` crate to `1.3.0` and deprecated `Signature` API [#137](https://github.com/p2panda/p2panda/pull/137) `rs`
- Use new `Operation` naming which replaces `Message` [#156](https://github.com/p2panda/p2panda/pull/156) _BREAKING_ `rs` `js`
- Remove distinction of system and application log ids [#154](https://github.com/p2panda/p2panda/pull/154) `rs`
- Update JavaScript dependencies, remove deprecated eslint-loader [#155](https://github.com/p2panda/p2panda/pull/155) `js`
- Split utils modules in `test_utils` into utils.rs and constants.rs [#157](https://github.com/p2panda/p2panda/pull/157) `rs`
- Use traits for validation methods in `Schema` [#160](https://github.com/p2panda/p2panda/pull/160) `rs`
- Add `previous_operations` field in `Operation` [#163](https://github.com/p2panda/p2panda/pull/163) _BREAKING_ `rs` `js`
- Introduce `OperationWithMeta` struct [#163](https://github.com/p2panda/p2panda/pull/163) `rs`
- Update API and mocks to reflect yasmf hash and document flow changes [#165](https://github.com/p2panda/p2panda/pull/165) _BREAKING_ `rs` `js`
- Change to new `rustdoc::missing_doc_code_examples` linter name [#168](https://github.com/p2panda/p2panda/pull/168) `rs`
- Update Rust dependencies [#171](https://github.com/p2panda/p2panda/pull/171) `rs`
- Convert JavaScript configuration files to TypeScript or JSON [#172](https://github.com/p2panda/p2panda/pull/172) `js`
- Implement `Hash`, `Eq` and `PartialEq` traits for several core data types [#178](https://github.com/p2panda/p2panda/pull/178) `rs`
- Use `ciborium` for cbor de/serialization [#180](https://github.com/p2panda/p2panda/pull/180) `rs`
- Break `wasm` module down into sub-files, add wasm target tests [#184](https://github.com/p2panda/p2panda/pull/184) `rs`
- Changes to `mocks` module in `test_utils` [#181](https://github.com/p2panda/p2panda/pull/181) `rs`
- Implement logging for mock node in `test_utils` [#192](https://github.com/p2panda/p2panda/pull/192) `rs`
- Support `u64` and `i64` integers, remove `sqlx` [#177](https://github.com/p2panda/p2panda/pull/177) `rs` `js`
- Generate CBOR encoded test data [300](https://github.com/p2panda/p2panda/pull/300) `rs`

### Campfires and boiling pots to sit around

- Update `test_utils` documentation [#152](https://github.com/p2panda/p2panda/pull/152) `rs`
- Make clippy happy, add CI for linter checks [#153](https://github.com/p2panda/p2panda/pull/153) `rs`
- Clean up documentation and update new terminology [#170](https://github.com/p2panda/p2panda/pull/170) `rs` `js`
- Improve CI, make it faster, add code coverage report [#173](https://github.com/p2panda/p2panda/pull/173) `rs` `js`
- Update Codecov GH action [#176](https://github.com/p2panda/p2panda/pull/176) `rs`
- Add JavaScript coverage reporting [#194](https://github.com/p2panda/p2panda/pull/194) `js`

## [0.2.1]

Released on 2021-10-26: :package: `p2panda-js` :package: `p2panda-rs`

### Fixed

- Use deprecated linter name for now as it breaks some building pipelines [#121](https://github.com/p2panda/p2panda/pull/121) `rs`
- Fix access to optional parameter in `Session.query` logging call [#119](https://github.com/p2panda/p2panda/issues/119) `js`

### Campfires and boiling pots to sit around

- Add pull request template to not forget updating this changelog [#122](https://github.com/p2panda/p2panda/pull/122)

## [0.2.0]

Released on 2021-10-25: :package: `p2panda-js` :package: `p2panda-rs`

### Added

- `Relation` message values [#33](https://github.com/p2panda/p2panda/pull/33) `rs`
- Atomic data types like `Message`, `Entry`, `LogId`, `SeqNum`, etc. [#23](https://github.com/p2panda/p2panda/pull/23) `rs` 🥞
- `sqlx` [Type](https://docs.rs/sqlx/0.5.1/sqlx/trait.Type.html) traits to atomic structs, introduce `db-sqlx` feature flag [#43](https://github.com/p2panda/p2panda/pull/43) `rs`
- `serde` serialisation and deserialisation for all atomic structs [#42](https://github.com/p2panda/p2panda/pull/42) `rs`
- Implement method for iterating over MessageFields [#68](https://github.com/p2panda/p2panda/pull/68) `rs`
- TypeScript API that wraps wasm bindings, introduce OpenRPC specification [#67](https://github.com/p2panda/p2panda/pull/67) `js` 🥞
- Methods to update and delete documents [#114](https://github.com/p2panda/p2panda/pull/114) `js` 🥞

### Changed

- Change all result types to return `std::Result` and custom p2panda-rs errors [#41](https://github.com/p2panda/p2panda/pull/41) `rs`
- Move WebAssembly related code into own `wasm` module [#49](https://github.com/p2panda/p2panda/pull/49) `rs`
- Own module for encoding, decoding and signing entries [#62](https://github.com/p2panda/p2panda/pull/62) `rs`
- General module restructure [#69](https://github.com/p2panda/p2panda/pull/69) `rs`
- Add support for different message values in WebAssembly [#71](https://github.com/p2panda/p2panda/pull/71) `rs`
- Extend `jserr` macro to support custom error messages [#75](https://github.com/p2panda/p2panda/pull/75) `rs`
- Use published `bamboo-rs-core` crate [#94](https://github.com/p2panda/p2panda/pull/94) `rs`
- `p2panda-js` directory restructure [#102](https://github.com/p2panda/p2panda/pull/102) `js`
- Use Jest as test framework [#104](https://github.com/p2panda/p2panda/pull/104) `js`
- Clean up OpenRPC generate script [#109](https://github.com/p2panda/p2panda/pull/109) `tests`
- Refactor and simplify WebAssembly build pipeline [#105](https://github.com/p2panda/p2panda/pull/105) `rs` `js`
- Revisit singleton logic of WebAssembly import [#110](https://github.com/p2panda/p2panda/pull/110) `js`
- Move WebAssembly methods of KeyPair into dedicated module [#111](https://github.com/p2panda/p2panda/pull/111) `rs`

### Fixed

- Fix wrong offset of skiplinks [#46](https://github.com/p2panda/p2panda/pull/46) `rs`
- Assure deterministic hashing by ordering of message keys [84a583](https://github.com/p2panda/p2panda/commit/84a583eb58614e8c5ae76c80f2f04ee96db98713) `rs`
- Remove `BigInt` to support WebKit [#66](https://github.com/p2panda/p2panda/pull/66) `rs`
- Properly import entry tests module [#81](https://github.com/p2panda/p2panda/pull/81) `rs`
- Correct error in `panda_queryEntries` OpenRPC specification result [#108](https://github.com/p2panda/p2panda/pull/108) `tests`

### Campfires and boiling pots to sit around

- Write examples in Rust documentation [#59](https://github.com/p2panda/p2panda/pull/59) `rs` 🥞
- Add SPDX license headers to all files [#86](https://github.com/p2panda/p2panda/pull/86) `rs` `js`
- Run tests with node version matrix [#98](https://github.com/p2panda/p2panda/pull/98) `tests`

## [0.1.0]

Released on 2021-01-18: :package: `p2panda-js` and 2021-01-28: :package: `p2panda-rs`

### Added

- JavaScript library export with WebAssembly running in browsers and NodeJS. [#21](https://github.com/p2panda/p2panda/pull/21) `js`
- Ed25519 key pair generation. [#4](https://github.com/p2panda/p2panda/pull/4) `rs`

[unreleased]: https://github.com/p2panda/p2panda/compare/v0.4.0...HEAD
[0.4.0]: https://github.com/p2panda/p2panda/releases/tag/v0.4.0
[0.3.0]: https://github.com/p2panda/p2panda/releases/tag/v0.3.0
[0.2.1]: https://github.com/p2panda/p2panda/releases/tag/v0.2.1
[0.2.0]: https://github.com/p2panda/p2panda/releases/tag/v0.2.0
[0.1.0]: https://github.com/p2panda/p2panda/releases/tag/v0.1.0<|MERGE_RESOLUTION|>--- conflicted
+++ resolved
@@ -9,18 +9,16 @@
 
 ## [Unreleased]
 
-<<<<<<< HEAD
 ## Added
 - `MemoryStore` in memory implementation of storage traits [#383](https://github.com/p2panda/p2panda/pull/383) `rs`
 
 ## Changed
 - Refactor mock `Node` implementation to use `StorageProvider` traits [#383](https://github.com/p2panda/p2panda/pull/383) `rs`
-=======
+
 ### Fixed
 
 - Set log id default to `0` [#398](https://github.com/p2panda/p2panda/pull/398) `rs`
 - Fix iterator implementations for `SeqNum` and `LogId` [#404](https://github.com/p2panda/p2panda/pull/404) `rs`
->>>>>>> eab9075c
 
 ## [0.4.0]
 
