--- conflicted
+++ resolved
@@ -9,15 +9,13 @@
 
 ## [Unreleased]
 
-<<<<<<< HEAD
 ### Added
 
 - Implement serde for `SchemaName` and `SchemaDescription` [#487](https://github.com/p2panda/p2panda/pull/487) `rs`
-=======
+
 ### Fixed
 
 - Handle parsing empty pinned relation lists from `PlainOperation` [#489](https://github.com/p2panda/p2panda/pull/489) `rs`
->>>>>>> 96a3c9ba
 
 ## [0.7.0]
 
