# Changelog

All notable changes to this project will be documented in this file.

The format is based on [Keep a Changelog](https://keepachangelog.com/en/1.0.0/),
and this project adheres to [Semantic Versioning](https://semver.org/spec/v2.0.0.html).

Highlights are marked with a pancake 🥞

## [Unreleased]

### Added

- Implement serde for `SchemaName` and `SchemaDescription` [#487](https://github.com/p2panda/p2panda/pull/487) `rs`
- Implement `Ord` for `SchemaId` [#492](https://github.com/p2panda/p2panda/pull/492) `rs`

### Changed

- Serialize `PublicKey` as bytes [#495](https://github.com/p2panda/p2panda/pull/495) `rs`
<<<<<<< HEAD
- Remove next log id requirement in `publish` validation [#502](https://github.com/p2panda/p2panda/pull/502) `rs`
=======
>>>>>>> 2827b3eb

### Fixed

- Handle parsing empty pinned relation lists from `PlainOperation` [#489](https://github.com/p2panda/p2panda/pull/489) `rs`

### Lion on the street

- CI: Fix coverage task and update all GH actions [#501](https://github.com/p2panda/p2panda/pull/501)

## [0.7.0]

Released on 2023-03-06: :package: `p2panda-js` and :package: `p2panda-rs`

### Changed

- Validate an operation's schema id matches the target document's in `publish` [#486](https://github.com/p2panda/p2panda/pull/486) `rs`
- Introduce `SchemaName`, `SchemaDescription` and `SchemaFields` structs [#481](https://github.com/p2panda/p2panda/pull/481) `rs`
- Add `commit` method to `Document` for applying operations incrementally [#485](https://github.com/p2panda/p2panda/pull/485) `rs` 🥞
- Introduce `api` module which publicly exports `publish` and `next_args` [#483](https://github.com/p2panda/p2panda/pull/483) `rs`
- Add schema name tests when deserializing plain operations [#480](https://github.com/p2panda/p2panda/pull/480) `rs`
- Introduce typed errors in `domain` and `validation` modules [#478](https://github.com/p2panda/p2panda/pull/478) `rs`
- Refactor storage API: Rename methods, remove `StorageProvider` and document "caching" layers [#469](https://github.com/p2panda/p2panda/pull/469) `rs` 🥞
- Remove `VerifiedOperation` [#465](https://github.com/p2panda/p2panda/pull/465) `rs`
- Better docs for `Document` [#470](https://github.com/p2panda/p2panda/pull/470) `rs`
- Remove `DocumentMeta` [#472](https://github.com/p2panda/p2panda/pull/472) `rs`
- Update dependencies for Rust and TypeScript [#476](https://github.com/p2panda/p2panda/pull/476) `rs` `js`

## [0.6.0] 🥞

Released on 2022-09-07: :package: `p2panda-js` and :package: `p2panda-rs`

### Changed

- Rename `previousOperations` field to `previous`, add examples [#459](https://github.com/p2panda/p2panda/pull/459) `js`
- Updated diagrams and doc-strings [#460](https://github.com/p2panda/p2panda/pull/460) `rs`
- Rename `Author` to `PublicKey` [#461](https://github.com/p2panda/p2panda/pull/461) `rs` `js`
- Rename `previous_operations` to `previous` [#461](https://github.com/p2panda/p2panda/pull/461) `rs` `js`

### Fixed

- Fix validation of relations pointing at system schema ids [#453](https://github.com/p2panda/p2panda/pull/453) `rs`

## [0.5.0]

Released on 2022-08-19: :package: `p2panda-js` and :package: `p2panda-rs`

### Added

- `MemoryStore` in memory implementation of storage traits [#383](https://github.com/p2panda/p2panda/pull/383) `rs`
- Helpers and conversion implementations to create schemas and operations more easily [#416](https://github.com/p2panda/p2panda/pull/416) `rs`
- Untagged operation format, schema validation, new operation and entry API [#415](https://github.com/p2panda/p2panda/pull/415) `rs`
- Serde trait implementations for `DocumentId` and all relations [#446](https://github.com/p2panda/p2panda/pull/446) `rs`
- Introduce new low-level API for `p2panda-js`, move `Session` into new repository [#447](https://github.com/p2panda/p2panda/pull/447) `js`

### Changed

- Refactor mock `Node` implementation to use `StorageProvider` traits [#383](https://github.com/p2panda/p2panda/pull/383) `rs`
- Deserialize from string and u64 for `LogId` and `SeqNum` [#401](https://github.com/p2panda/p2panda/pull/401) `rs`
- Add latest_log_id method to `LogStore` [#413](https://github.com/p2panda/p2panda/pull/413) `rs`
- Remove generic parameters from `StorageProvider` [#408](https://github.com/p2panda/p2panda/pull/408) `rs`
- Consistent `as_str` and `to_string` functions, introduce `Human` trait with `display` method for short strings [#389](https://github.com/p2panda/p2panda/pull/389) `rs`
- Update `Human` impl for `SchemaId` and `DocumentViewId` [#414](https://github.com/p2panda/p2panda/pull/414) `rs`
- Deprecate mock `Node` and `Client` structs [#437](https://github.com/p2panda/p2panda/pull/437)
- Introduce `validation` and `domain` modules to `test_utils/db` [#437](https://github.com/p2panda/p2panda/pull/437)
- Introduce new node and browser builds for JavaScript, export TypeScript definitions [#429](https://github.com/p2panda/p2panda/pull/429) `js`
- Refactored benchmarks to include schema validation [#430](https://github.com/p2panda/p2panda/pull/414) `rs`
- Replace `@apollo/client` with `graphql-request` [#441](https://github.com/p2panda/p2panda/pull/441) `js`
- Expose `from_bytes` for `EncodedOperation` and `EncodedEntry` [#445](https://github.com/p2panda/p2panda/pull/445) `rs`
- Introduce new feature flags, rename `testing` to `test-utils` [#448](https://github.com/p2panda/p2panda/pull/448) `rs`
- Replace `lazy_static` with `once_cell` [#449](https://github.com/p2panda/p2panda/pull/449) `rs`
- Build ES Module, CommonJS, NodeJS and UMD modules with rollup [#450](https://github.com/p2panda/p2panda/pull/450) `js`
- Require `DocumentStore` trait on `StorageProvider` [#456](https://github.com/p2panda/p2panda/pull/456) `rs`

### Fixed

- Set log id default to `0` [#398](https://github.com/p2panda/p2panda/pull/398) `rs`
- Fix iterator implementations for `SeqNum` and `LogId` [#404](https://github.com/p2panda/p2panda/pull/404) `rs`
- Fix system schema CDDL definitions [#393](https://github.com/p2panda/p2panda/pull/393) `rs`
- Fix GraphQL queries via Apollo [#428](https://github.com/p2panda/p2panda/pull/428) `js`

## [0.4.0]

Released on 2022-07-01: :package: `p2panda-js` and :package: `p2panda-rs`

### Added

- `Document` for sorting and reducing a graph of `Operations` [#169](https://github.com/p2panda/p2panda/pull/169) `rs` 🥞
- Derive `Ord` and `PartialOrd` for `LogId` [#201](https://github.com/p2panda/p2panda/pull/201) `rs`
- Rename `SchemaBuilder` to `CDDLBuilder` [#226](https://github.com/p2panda/p2panda/pull/226) `rs`
- `SchemaView` and `SchemaFieldView` for representing materialised system documents [#226](https://github.com/p2panda/p2panda/pull/226) `rs`
- `relation` & `relation_list` field type [#205](https://github.com/p2panda/p2panda/pull/205) `rs` `js`
- `SchemaId` enum for identifying different schema types [#221](https://github.com/p2panda/p2panda/pull/221) `rs`
- CDDL for _schema_v1_ and _schema_field_v1_, use `cddl-cat` instead of `cddl` [#248](https://github.com/p2panda/p2panda/pull/248) `rs`
- `Schema` for representing application schema [#250](https://github.com/p2panda/p2panda/pull/250) `rs`
- Performance benchmarks for entry and operation encoding/decoding [#254](https://github.com/p2panda/p2panda/pull/254) `rs`
- Move `DocumentId` from `DocmentView` into `Document` [#255](https://github.com/p2panda/p2panda/pull/255) `rs`
- Introduce `OperationId` to increase type safety around uses of `Hash` [#272](https://github.com/p2panda/p2panda/pull/272) `rs`
- `StorageProvider` and associated traits for implementing storage solutions [#274](https://github.com/p2panda/p2panda/pull/274) `rs` 🥞
- Implement `Display` trait for various structs [#281](https://github.com/p2panda/p2panda/pull/281) `rs`
- Implement document view id hash as a limited-size identifier for document views [#277](https://github.com/p2panda/p2panda/pull/277) `rs`
- Additional methods on `EntryStore` needed for replication [#310](https://github.com/p2panda/p2panda/pull/310) `rs`
- Introduce `DocumentViewHash`, implement `Hash` for `DocumentViewId` [#313](https://github.com/p2panda/p2panda/pull/313) `rs`
- Introduce `DocumentViewFields` & `DocumentViewValue` and other `Document` additions [#319](https://github.com/p2panda/p2panda/pull/319) `rs`
- Storage traits for `Operation` [#326](https://github.com/p2panda/p2panda/pull/326) `rs`
- Implement schema hash id as a unique identifier for schemas `rs` [#282](https://github.com/p2panda/p2panda/pull/282) `rs`
- `Graph` method for selecting sub-section of graph [#335](https://github.com/p2panda/p2panda/pull/335) `rs`
- Storage traits for documents [#343](https://github.com/p2panda/p2panda/pull/343) `rs`
- Materialise a document at a specific document view [#337](https://github.com/p2panda/p2panda/pull/337) `rs`
- Static definitions of system schemas and other updates for schema provider in aquadoggo [#365](https://github.com/p2panda/p2panda/pull/365) `rs`

### Changed

- `Instance` renamed to `DocumentView` [#169](https://github.com/p2panda/p2panda/pull/169) `rs`
- Fix letter casing in operations [#230](https://github.com/p2panda/p2panda/pull/230) `rs` `js`
- Fixes and refactorings around schema [#233](https://github.com/p2panda/p2panda/pull/233) `rs`
- Split `Relation` into pinned and unpinned type [#235](https://github.com/p2panda/p2panda/pull/235) `rs`
- Separate `cddl` from `schema` more clearly [#239](https://github.com/p2panda/p2panda/pull/239) `rs`
- Turn schema field in operations into a pinned relation [#256](https://github.com/p2panda/p2panda/pull/256) `rs`
- Implement `OperationValue` variants for all relation types [#260](https://github.com/p2panda/p2panda/pull/260) `rs` `js`
- Support all `Relation` flavours in `cddl` module [#259](https://github.com/p2panda/p2panda/pull/259) `rs`
- Impl `IntoIter` trait for `PinnedRelation`, `RelationList` and `DocumentViewId` [#266](https://github.com/p2panda/p2panda/pull/266) `rs`
- Improve error reporting when adding operation fields [#262](https://github.com/p2panda/p2panda/issues/262) `rs` `js`
- Update mock node API [#286](https://github.com/p2panda/p2panda/issues/286) `rs`
- Refactored graph module to be generic over graph node keys and other graph improvements [#289](https://github.com/p2panda/p2panda/issues/289) `rs`
- Require sorted serialisation of document view ids [#284](https://github.com/p2panda/p2panda/pull/284) `rs`
- Introduce new application schema id format [#292](https://github.com/p2panda/p2panda/pull/292) `rs`
- Update spelling of system schema ids [#294](https://github.com/p2panda/p2panda/pull/294) `rs`
- Update `Schema` implementation to make use of new `SchemaId` [#296](https://github.com/p2panda/p2panda/pull/296) `rs`
- Require schema field definitions to specify a specific schema [#269](https://github.com/p2panda/p2panda/pull/269) `rs` 🥞
- Methods for getting string representations of `OperationValue` field type and `OperationAction` [#303](https://github.com/p2panda/p2panda/pull/303) `rs`
- Additional constructor method for `OperationWithMeta` [#322](https://github.com/p2panda/p2panda/pull/322) `rs`
- Minor method renaming in `EntryStore` [#323](https://github.com/p2panda/p2panda/pull/323) `rs`
- Require storage provider errors to be thread-safe [#340](https://github.com/p2panda/p2panda/pull/340)
- Make `previous_operations` a `DocumentViewId` [#342](https://github.com/p2panda/p2panda/pull/342) `rs`
- Restructure / refactor `test_utils` and place behind `testing` flag [#344](https://github.com/p2panda/p2panda/pull/344) `rs`
- Update `openmls` crate to `v0.4.1` [#336](https://github.com/p2panda/p2panda/pull/336) `rs`
- Replace `OperationWithMeta` with `VerifiedOperation` [#353](https://github.com/p2panda/p2panda/pull/353) `rs`
- Remove test-data generator from `test_utils` [#373](https://github.com/p2panda/p2panda/pull/373) `rs`
- Implement `OperationStore` on test provider `SimplestStorageProvider` [#361](https://github.com/p2panda/p2panda/pull/361) `rs`
- Improve validation in `EntrySigned` constructor [#367](https://github.com/p2panda/p2panda/pull/367) `rs`
- `Session` interface using GraphQL [#364](https://github.com/p2panda/p2panda/pull/377) `js`
- Updated dependencies, remove `automock` crate [#379](https://github.com/p2panda/p2panda/pull/379) `rs`

### Fixed

- Fix determination of field types in p2panda-js [#202](https://github.com/p2panda/p2panda/pull/202) `js`
- Fix equality of document view ids by sorting before comparison [#284](https://github.com/p2panda/p2panda/pull/284) `js`
- Pin all versions in `Cargo.toml` to avoid unexpected crate updates [#299](https://github.com/p2panda/p2panda/pull/299) `rs`
- Fix document test needing `testing` feature to be activated [#350](https://github.com/p2panda/p2panda/pull/350) `rs`

### Everything burrito

- Easier to read CDDL schema error strings [#207](https://github.com/p2panda/p2panda/pull/207) `rs`
- Force cache cleanup to fix code coverage report [#231](https://github.com/p2panda/p2panda/pull/231)
- Split up overly long `operation.rs` file [#232](https://github.com/p2panda/p2panda/pull/232) `rs`
- Extend test coverage for `OperationFields` [#236](https://github.com/p2panda/p2panda/pull/236) `rs`
- Further develop our best practices for writing documentation [#240](https://github.com/p2panda/p2panda/pull/240) `rs`
- Test `debug` macro calls in Github CI [#288](https://github.com/p2panda/p2panda/pull/288) `rs`
- Move private module doc strings into public places [#339](https://github.com/p2panda/p2panda/pull/339) `rs`
- Add `mockall` crate and create mocks for `EntryStore` and `LogStore` [#314](https://github.com/p2panda/p2panda/pull/314) `rs`
- Generate documentation with TypeDoc for `p2panda-js` [#359](https://github.com/p2panda/p2panda/pull/359) `js`

## [0.3.0]

Released on 2022-02-02: :package: `p2panda-js` and 2022-06-11: :package: `p2panda-rs`

### Added

- `SecureGroup` for key negotiation in groups and message protection [#130](https://github.com/p2panda/p2panda/pull/130) `rs` 🥞
- `SchemaBuilder` and `Schema` structs for working with CDDL definitions [#78](https://github.com/p2panda/p2panda/pull/78) `rs`
- `test_utils` module containing `rstest` fixtures, mock `Node` and `Client` structs, test data helper for `p2panda-js` [#116](https://github.com/p2panda/p2panda/pull/116) `rs`
- Reconciliation logic /w DAG for materialisation module [#129](https://github.com/p2panda/p2panda/pull/129) `rs`
- `Instance` which encapsulates the materialised view of a reduced collection of `Operations` [#161](https://github.com/p2panda/p2panda/pull/161) `rs`
- Retrieve unsigned bytes to verify `Entry` signatures manually [#197](https://github.com/p2panda/p2panda/pull/197/files) `rs`

### Changed

- Adopt [Blake3](https://github.com/BLAKE3-team/BLAKE3) hashes, which bring us better performance and shorter identifiers [#139](https://github.com/p2panda/p2panda/pull/139) `rs` 🥞
- Update `ed25519` crate to `1.3.0` and deprecated `Signature` API [#137](https://github.com/p2panda/p2panda/pull/137) `rs`
- Use new `Operation` naming which replaces `Message` [#156](https://github.com/p2panda/p2panda/pull/156) _BREAKING_ `rs` `js`
- Remove distinction of system and application log ids [#154](https://github.com/p2panda/p2panda/pull/154) `rs`
- Update JavaScript dependencies, remove deprecated eslint-loader [#155](https://github.com/p2panda/p2panda/pull/155) `js`
- Split utils modules in `test_utils` into utils.rs and constants.rs [#157](https://github.com/p2panda/p2panda/pull/157) `rs`
- Use traits for validation methods in `Schema` [#160](https://github.com/p2panda/p2panda/pull/160) `rs`
- Add `previous_operations` field in `Operation` [#163](https://github.com/p2panda/p2panda/pull/163) _BREAKING_ `rs` `js`
- Introduce `OperationWithMeta` struct [#163](https://github.com/p2panda/p2panda/pull/163) `rs`
- Update API and mocks to reflect yasmf hash and document flow changes [#165](https://github.com/p2panda/p2panda/pull/165) _BREAKING_ `rs` `js`
- Change to new `rustdoc::missing_doc_code_examples` linter name [#168](https://github.com/p2panda/p2panda/pull/168) `rs`
- Update Rust dependencies [#171](https://github.com/p2panda/p2panda/pull/171) `rs`
- Convert JavaScript configuration files to TypeScript or JSON [#172](https://github.com/p2panda/p2panda/pull/172) `js`
- Implement `Hash`, `Eq` and `PartialEq` traits for several core data types [#178](https://github.com/p2panda/p2panda/pull/178) `rs`
- Use `ciborium` for cbor de/serialization [#180](https://github.com/p2panda/p2panda/pull/180) `rs`
- Break `wasm` module down into sub-files, add wasm target tests [#184](https://github.com/p2panda/p2panda/pull/184) `rs`
- Changes to `mocks` module in `test_utils` [#181](https://github.com/p2panda/p2panda/pull/181) `rs`
- Implement logging for mock node in `test_utils` [#192](https://github.com/p2panda/p2panda/pull/192) `rs`
- Support `u64` and `i64` integers, remove `sqlx` [#177](https://github.com/p2panda/p2panda/pull/177) `rs` `js`
- Generate CBOR encoded test data [300](https://github.com/p2panda/p2panda/pull/300) `rs`

### Campfires and boiling pots to sit around

- Update `test_utils` documentation [#152](https://github.com/p2panda/p2panda/pull/152) `rs`
- Make clippy happy, add CI for linter checks [#153](https://github.com/p2panda/p2panda/pull/153) `rs`
- Clean up documentation and update new terminology [#170](https://github.com/p2panda/p2panda/pull/170) `rs` `js`
- Improve CI, make it faster, add code coverage report [#173](https://github.com/p2panda/p2panda/pull/173) `rs` `js`
- Update Codecov GH action [#176](https://github.com/p2panda/p2panda/pull/176) `rs`
- Add JavaScript coverage reporting [#194](https://github.com/p2panda/p2panda/pull/194) `js`

## [0.2.1]

Released on 2021-10-26: :package: `p2panda-js` :package: `p2panda-rs`

### Fixed

- Use deprecated linter name for now as it breaks some building pipelines [#121](https://github.com/p2panda/p2panda/pull/121) `rs`
- Fix access to optional parameter in `Session.query` logging call [#119](https://github.com/p2panda/p2panda/issues/119) `js`

### Campfires and boiling pots to sit around

- Add pull request template to not forget updating this changelog [#122](https://github.com/p2panda/p2panda/pull/122)

## [0.2.0]

Released on 2021-10-25: :package: `p2panda-js` :package: `p2panda-rs`

### Added

- `Relation` message values [#33](https://github.com/p2panda/p2panda/pull/33) `rs`
- Atomic data types like `Message`, `Entry`, `LogId`, `SeqNum`, etc. [#23](https://github.com/p2panda/p2panda/pull/23) `rs` 🥞
- `sqlx` [Type](https://docs.rs/sqlx/0.5.1/sqlx/trait.Type.html) traits to atomic structs, introduce `db-sqlx` feature flag [#43](https://github.com/p2panda/p2panda/pull/43) `rs`
- `serde` serialisation and deserialisation for all atomic structs [#42](https://github.com/p2panda/p2panda/pull/42) `rs`
- Implement method for iterating over MessageFields [#68](https://github.com/p2panda/p2panda/pull/68) `rs`
- TypeScript API that wraps wasm bindings, introduce OpenRPC specification [#67](https://github.com/p2panda/p2panda/pull/67) `js` 🥞
- Methods to update and delete documents [#114](https://github.com/p2panda/p2panda/pull/114) `js` 🥞

### Changed

- Change all result types to return `std::Result` and custom p2panda-rs errors [#41](https://github.com/p2panda/p2panda/pull/41) `rs`
- Move WebAssembly related code into own `wasm` module [#49](https://github.com/p2panda/p2panda/pull/49) `rs`
- Own module for encoding, decoding and signing entries [#62](https://github.com/p2panda/p2panda/pull/62) `rs`
- General module restructure [#69](https://github.com/p2panda/p2panda/pull/69) `rs`
- Add support for different message values in WebAssembly [#71](https://github.com/p2panda/p2panda/pull/71) `rs`
- Extend `jserr` macro to support custom error messages [#75](https://github.com/p2panda/p2panda/pull/75) `rs`
- Use published `bamboo-rs-core` crate [#94](https://github.com/p2panda/p2panda/pull/94) `rs`
- `p2panda-js` directory restructure [#102](https://github.com/p2panda/p2panda/pull/102) `js`
- Use Jest as test framework [#104](https://github.com/p2panda/p2panda/pull/104) `js`
- Clean up OpenRPC generate script [#109](https://github.com/p2panda/p2panda/pull/109) `tests`
- Refactor and simplify WebAssembly build pipeline [#105](https://github.com/p2panda/p2panda/pull/105) `rs` `js`
- Revisit singleton logic of WebAssembly import [#110](https://github.com/p2panda/p2panda/pull/110) `js`
- Move WebAssembly methods of KeyPair into dedicated module [#111](https://github.com/p2panda/p2panda/pull/111) `rs`

### Fixed

- Fix wrong offset of skiplinks [#46](https://github.com/p2panda/p2panda/pull/46) `rs`
- Assure deterministic hashing by ordering of message keys [84a583](https://github.com/p2panda/p2panda/commit/84a583eb58614e8c5ae76c80f2f04ee96db98713) `rs`
- Remove `BigInt` to support WebKit [#66](https://github.com/p2panda/p2panda/pull/66) `rs`
- Properly import entry tests module [#81](https://github.com/p2panda/p2panda/pull/81) `rs`
- Correct error in `panda_queryEntries` OpenRPC specification result [#108](https://github.com/p2panda/p2panda/pull/108) `tests`

### Campfires and boiling pots to sit around

- Write examples in Rust documentation [#59](https://github.com/p2panda/p2panda/pull/59) `rs` 🥞
- Add SPDX license headers to all files [#86](https://github.com/p2panda/p2panda/pull/86) `rs` `js`
- Run tests with node version matrix [#98](https://github.com/p2panda/p2panda/pull/98) `tests`

## [0.1.0]

Released on 2021-01-18: :package: `p2panda-js` and 2021-01-28: :package: `p2panda-rs`

### Added

- JavaScript library export with WebAssembly running in browsers and NodeJS. [#21](https://github.com/p2panda/p2panda/pull/21) `js`
- Ed25519 key pair generation. [#4](https://github.com/p2panda/p2panda/pull/4) `rs`

[unreleased]: https://github.com/p2panda/p2panda/compare/v0.7.0...HEAD
[0.7.0]: https://github.com/p2panda/p2panda/releases/tag/v0.7.0
[0.6.0]: https://github.com/p2panda/p2panda/releases/tag/v0.6.0
[0.5.0]: https://github.com/p2panda/p2panda/releases/tag/v0.5.0
[0.4.0]: https://github.com/p2panda/p2panda/releases/tag/v0.4.0
[0.3.0]: https://github.com/p2panda/p2panda/releases/tag/v0.3.0
[0.2.1]: https://github.com/p2panda/p2panda/releases/tag/v0.2.1
[0.2.0]: https://github.com/p2panda/p2panda/releases/tag/v0.2.0
[0.1.0]: https://github.com/p2panda/p2panda/releases/tag/v0.1.0<|MERGE_RESOLUTION|>--- conflicted
+++ resolved
@@ -17,10 +17,7 @@
 ### Changed
 
 - Serialize `PublicKey` as bytes [#495](https://github.com/p2panda/p2panda/pull/495) `rs`
-<<<<<<< HEAD
 - Remove next log id requirement in `publish` validation [#502](https://github.com/p2panda/p2panda/pull/502) `rs`
-=======
->>>>>>> 2827b3eb
 
 ### Fixed
 
