--- conflicted
+++ resolved
@@ -1,16 +1,12 @@
 // SPDX-License-Identifier: AGPL-3.0-or-later
 
-<<<<<<< HEAD
-=======
 use std::convert::TryFrom;
 use std::str::FromStr;
-
->>>>>>> 30956e21
+use std::hash::{Hash as StdHash, Hasher};
+
 use arrayvec::ArrayVec;
 use bamboo_rs_core_ed25519_yasmf::yasmf_hash::new_blake3;
 use serde::{Deserialize, Serialize};
-use std::convert::TryFrom;
-use std::hash::{Hash as StdHash, Hasher};
 use yasmf_hash::{YasmfHash, BLAKE3_HASH_SIZE, MAX_YAMF_HASH_SIZE};
 
 use crate::hash::HashError;
@@ -156,12 +152,8 @@
 
 #[cfg(test)]
 mod tests {
-<<<<<<< HEAD
     use std::collections::HashMap;
-    use std::convert::TryInto;
-=======
     use std::convert::{TryFrom, TryInto};
->>>>>>> 30956e21
 
     use yasmf_hash::YasmfHash;
 
@@ -198,7 +190,6 @@
     }
 
     #[test]
-<<<<<<< HEAD
     fn the_hash_hashes() {
         let hash = Hash::new_from_bytes(vec![1, 2, 3]).unwrap();
         let mut hash_map = HashMap::new();
@@ -206,7 +197,9 @@
         hash_map.insert(&hash, key_value.clone());
         let key_value_retrieved = hash_map.get(&hash).unwrap().to_owned();
         assert_eq!(key_value, key_value_retrieved)
-=======
+    }
+
+    #[test]
     fn convert_string() {
         let hash_str = "0020b177ec1bf26dfb3b7010d473e6d44713b29b765b99c6e60ecbfae742de496543";
 
@@ -221,6 +214,5 @@
         // Using TryFrom<String>
         let hash_from_string = Hash::try_from(String::from(hash_str)).unwrap();
         assert_eq!(hash_str, hash_from_string.as_str());
->>>>>>> 30956e21
     }
 }