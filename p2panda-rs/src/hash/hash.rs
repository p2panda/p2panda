// SPDX-License-Identifier: AGPL-3.0-or-later

use std::convert::TryFrom;
use std::hash::Hash as StdHash;
use std::str::FromStr;

use arrayvec::ArrayVec;
use bamboo_rs_core_ed25519_yasmf::yasmf_hash::new_blake3;
#[cfg(test)]
use proptest_derive::Arbitrary;
use serde::{Deserialize, Serialize};
use yasmf_hash::{YasmfHash, BLAKE3_HASH_SIZE, MAX_YAMF_HASH_SIZE};

use crate::hash::HashError;
use crate::Validate;

/// Size of p2panda entries' hashes.
pub const HASH_SIZE: usize = BLAKE3_HASH_SIZE;

/// Type used for `bamboo-rs-core-ed25519-yasmf` entries that own their bytes.
pub type Blake3ArrayVec = ArrayVec<[u8; HASH_SIZE]>;

/// Hash of `Entry` or `Operation` encoded as hex string.
///
/// This uses the BLAKE3 algorithm wrapped in [`YASMF`] "Yet-Another-Smol-Multi-Format" according
/// to the Bamboo specification.
///
/// [`YASMF`]: https://github.com/bamboo-rs/yasmf-hash
<<<<<<< HEAD
#[derive(Clone, Debug, Serialize, Deserialize)]
#[cfg_attr(
    feature = "db-sqlx",
    derive(sqlx::Type, sqlx::FromRow),
    sqlx(transparent)
)]
#[cfg_attr(test, derive(Arbitrary))]
pub struct Hash(#[cfg_attr(test, proptest(regex = "[0-9a-f]{68}"))] String);
=======
#[derive(Clone, Debug, Serialize, Deserialize, PartialEq, Eq, StdHash)]
pub struct Hash(String);
>>>>>>> 5faf4fce

impl Hash {
    /// Validates and wraps encoded hash string into new `Hash` instance.
    pub fn new(value: &str) -> Result<Self, HashError> {
        let hash = Self(String::from(value));
        hash.validate()?;
        Ok(hash)
    }

    /// Hashes byte data and returns it as `Hash` instance.
    pub fn new_from_bytes(value: Vec<u8>) -> Result<Self, HashError> {
        // Generate Blake3 hash
        let blake3_hash = new_blake3(&value);

        // Wrap hash in YASMF container format
        let mut bytes = Vec::new();
        blake3_hash.encode_write(&mut bytes)?;

        // Encode bytes as hex string
        let hex_str = hex::encode(&bytes);

        Ok(Self(hex_str))
    }

    /// Returns hash as bytes.
    pub fn to_bytes(&self) -> Vec<u8> {
        // Unwrap as we already validated the hash
        hex::decode(&self.0).unwrap()
    }

    /// Returns hash as hex string.
    pub fn as_str(&self) -> &str {
        self.0.as_str()
    }
}

/// Converts YASMF hash from `yasmf-hash` crate to p2panda `Hash` instance.
impl<T: core::borrow::Borrow<[u8]>> TryFrom<YasmfHash<T>> for Hash {
    type Error = HashError;

    fn try_from(yasmf_hash: YasmfHash<T>) -> Result<Self, Self::Error> {
        let mut out = [0u8; MAX_YAMF_HASH_SIZE];
        let _ = yasmf_hash.encode(&mut out)?;
        Self::new(&hex::encode(out))
    }
}

/// Returns Yet-Another-Smol-Multiformat Hash struct from the `yasmf-hash` crate.
///
/// This comes in handy when interacting with the `bamboo-rs` crate.
impl From<Hash> for YasmfHash<Blake3ArrayVec> {
    fn from(hash: Hash) -> YasmfHash<Blake3ArrayVec> {
        let bytes = hash.to_bytes();
        let yasmf_hash = YasmfHash::<Blake3ArrayVec>::decode_owned(&bytes).unwrap();
        yasmf_hash.0
    }
}

/// Convert any hex-encoded string representation of a hash into a `Hash` instance.
impl TryFrom<&str> for Hash {
    type Error = HashError;

    fn try_from(str: &str) -> Result<Self, Self::Error> {
        Self::new(str)
    }
}

/// Convert any borrowed string representation into a `Hash` instance.
impl FromStr for Hash {
    type Err = HashError;

    fn from_str(s: &str) -> Result<Self, Self::Err> {
        Self::new(s)
    }
}

/// Convert any owned string representation into a `Hash` instance.
impl TryFrom<String> for Hash {
    type Error = HashError;

    fn try_from(str: String) -> Result<Self, Self::Error> {
        Self::new(&str)
    }
}

impl Validate for Hash {
    type Error = HashError;

    fn validate(&self) -> Result<(), Self::Error> {
        // Check if hash is a hex string
        match hex::decode(self.0.to_owned()) {
            Ok(bytes) => {
                // Check if length is correct
                if bytes.len() != HASH_SIZE + 2 {
                    return Err(HashError::InvalidLength(bytes.len(), HASH_SIZE + 2));
                }

                // Check if YASMF BLAKE3 hash is valid
                match YasmfHash::<&[u8]>::decode(&bytes) {
                    Ok((YasmfHash::Blake3(_), _)) => {}
                    _ => return Err(HashError::DecodingFailed),
                }
            }
            Err(_) => return Err(HashError::InvalidHexEncoding),
        }

        Ok(())
    }
}

#[cfg(test)]
mod tests {
    use std::collections::HashMap;
    use std::convert::{TryFrom, TryInto};

    use yasmf_hash::YasmfHash;

    use super::{Blake3ArrayVec, Hash};

    #[test]
    fn validate() {
        assert!(Hash::new("abcdefg").is_err());
        assert!(Hash::new("112233445566ff").is_err());
        assert!(
            Hash::new("01234567812345678123456781234567812345678123456781234567812345678").is_err()
        );
        assert!(
            Hash::new("0020b177ec1bf26dfb3b7010d473e6d44713b29b765b99c6e60ecbfae742de496543")
                .is_ok()
        );
    }

    #[test]
    fn new_from_bytes() {
        assert_eq!(
            Hash::new_from_bytes(vec![1, 2, 3]).unwrap(),
            Hash::new("0020b177ec1bf26dfb3b7010d473e6d44713b29b765b99c6e60ecbfae742de496543")
                .unwrap()
        );
    }

    #[test]
    fn convert_yasmf() {
        let hash = Hash::new_from_bytes(vec![1, 2, 3]).unwrap();
        let yasmf_hash = Into::<YasmfHash<Blake3ArrayVec>>::into(hash.to_owned());
        let hash_restored = TryInto::<Hash>::try_into(yasmf_hash).unwrap();
        assert_eq!(hash, hash_restored);
    }

    #[test]
    fn it_hashes() {
        let hash = Hash::new_from_bytes(vec![1, 2, 3]).unwrap();
        let mut hash_map = HashMap::new();
        let key_value = "Value identified by a hash".to_string();
        hash_map.insert(&hash, key_value.clone());
        let key_value_retrieved = hash_map.get(&hash).unwrap().to_owned();
        assert_eq!(key_value, key_value_retrieved)
    }

    #[test]
    fn convert_string() {
        let hash_str = "0020b177ec1bf26dfb3b7010d473e6d44713b29b765b99c6e60ecbfae742de496543";

        // Using TryFrom<&str>
        let hash_from_str: Hash = hash_str.try_into().unwrap();
        assert_eq!(hash_str, hash_from_str.as_str());

        // Using FromStr
        let hash_from_parse: Hash = hash_str.parse().unwrap();
        assert_eq!(hash_str, hash_from_parse.as_str());

        // Using TryFrom<String>
        let hash_from_string = Hash::try_from(String::from(hash_str)).unwrap();
        assert_eq!(hash_str, hash_from_string.as_str());
    }
}<|MERGE_RESOLUTION|>--- conflicted
+++ resolved
@@ -26,8 +26,7 @@
 /// to the Bamboo specification.
 ///
 /// [`YASMF`]: https://github.com/bamboo-rs/yasmf-hash
-<<<<<<< HEAD
-#[derive(Clone, Debug, Serialize, Deserialize)]
+#[derive(Clone, Debug, Serialize, Deserialize, PartialEq, Eq, StdHash)]
 #[cfg_attr(
     feature = "db-sqlx",
     derive(sqlx::Type, sqlx::FromRow),
@@ -35,10 +34,6 @@
 )]
 #[cfg_attr(test, derive(Arbitrary))]
 pub struct Hash(#[cfg_attr(test, proptest(regex = "[0-9a-f]{68}"))] String);
-=======
-#[derive(Clone, Debug, Serialize, Deserialize, PartialEq, Eq, StdHash)]
-pub struct Hash(String);
->>>>>>> 5faf4fce
 
 impl Hash {
     /// Validates and wraps encoded hash string into new `Hash` instance.
