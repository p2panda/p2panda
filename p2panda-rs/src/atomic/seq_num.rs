use anyhow::bail;
use bamboo_rs_core::lipmaa;
use serde::{Deserialize, Serialize};
use thiserror::Error;

use crate::atomic::Validation;
use crate::Result;

/// Start counting entries from here.
pub const FIRST_SEQ_NUM: i64 = 1;

/// Custom error types for `SeqNum`.
#[derive(Error, Debug)]
#[allow(missing_copy_implementations)]
pub enum SeqNumError {
    /// Sequence numbers are always positive.
    #[error("sequence number can not be zero or negative")]
    NotZeroOrNegative,
}

/// Sequence number describing the position of an entry in its append-only log.
<<<<<<< HEAD
#[derive(Clone, Debug)]
#[cfg_attr(feature = "db-sqlx", derive(sqlx::Type), sqlx(transparent))]
pub struct SeqNum(i64);
=======
#[derive(Clone, Debug, Serialize, Deserialize)]
pub struct SeqNum(u64);
>>>>>>> d426ad5f

impl SeqNum {
    /// Validates and wraps value into a new `SeqNum` instance.
    pub fn new(value: i64) -> Result<Self> {
        let seq_num = Self(value);
        seq_num.validate()?;
        Ok(seq_num)
    }

    /// Return sequence number of the previous entry (backlink).
    pub fn backlink_seq_num(&self) -> Option<Self> {
        Self::new(self.0 - 1).ok()
    }

    /// Return sequence number of the lipmaa entry (skiplink).
    ///
    /// See [`Bamboo specification`] for more details about how skiplinks are calculated.
    ///
    /// [`Bamboo specification`]: https://github.com/AljoschaMeyer/bamboo#links-and-entry-verification
    pub fn skiplink_seq_num(&self) -> Option<Self> {
        Some(Self(lipmaa(self.0 as u64) as i64 + FIRST_SEQ_NUM))
    }

    /// Returns true when sequence number marks first entry in log.
    pub fn is_first(&self) -> bool {
        self.0 == FIRST_SEQ_NUM
    }

    /// Returns `SeqNum` as i64 integer.
    pub fn as_i64(&self) -> i64 {
        self.0
    }
}

impl Default for SeqNum {
    fn default() -> Self {
        Self::new(FIRST_SEQ_NUM).unwrap()
    }
}

impl Copy for SeqNum {}

impl Validation for SeqNum {
    fn validate(&self) -> Result<()> {
        // Numbers have to be larger than zero
        if self.0 < FIRST_SEQ_NUM {
            bail!(SeqNumError::NotZeroOrNegative)
        }

        Ok(())
    }
}

impl Iterator for SeqNum {
    type Item = SeqNum;

    fn next(&mut self) -> Option<Self::Item> {
        Some(Self(self.0 + 1))
    }
}

impl PartialEq for SeqNum {
    fn eq(&self, other: &Self) -> bool {
        self.0 == other.0
    }
}

#[cfg(test)]
mod tests {
    use super::SeqNum;

    #[test]
    fn validate() {
        assert!(SeqNum::new(0).is_err());
        assert!(SeqNum::new(100).is_ok());
    }

    #[test]
    fn skiplink_seq_num() {
        assert_eq!(
            SeqNum::new(13).unwrap().skiplink_seq_num().unwrap(),
            SeqNum::new(5).unwrap()
        );
    }

    #[test]
    fn backlink_seq_num() {
        assert_eq!(
            SeqNum::new(12).unwrap().backlink_seq_num().unwrap(),
            SeqNum::new(11).unwrap()
        );

        assert!(SeqNum::new(1).unwrap().backlink_seq_num().is_none());
    }
}<|MERGE_RESOLUTION|>--- conflicted
+++ resolved
@@ -19,14 +19,9 @@
 }
 
 /// Sequence number describing the position of an entry in its append-only log.
-<<<<<<< HEAD
-#[derive(Clone, Debug)]
+#[derive(Clone, Debug, Serialize, Deserialize)]
 #[cfg_attr(feature = "db-sqlx", derive(sqlx::Type), sqlx(transparent))]
 pub struct SeqNum(i64);
-=======
-#[derive(Clone, Debug, Serialize, Deserialize)]
-pub struct SeqNum(u64);
->>>>>>> d426ad5f
 
 impl SeqNum {
     /// Validates and wraps value into a new `SeqNum` instance.
