use std::collections::BTreeMap;

use serde::{Deserialize, Deserializer, Serialize, Serializer};
use serde_repr::{Deserialize_repr, Serialize_repr};
use thiserror::Error;

use crate::atomic::{Hash, MessageEncoded, Validation};

/// Message format versions to introduce API changes in the future.
#[derive(Clone, Debug, PartialEq, Serialize_repr, Deserialize_repr)]
#[serde(untagged)]
#[repr(u8)]
pub enum MessageVersion {
    /// All messages are currently implemented against this first version.
    Default = 1,
}

impl Copy for MessageVersion {}

/// Messages are categorized by their `action` type.
///
/// An action defines the message format and if this message creates, updates or deletes a data
/// instance.
#[derive(Clone, Debug, PartialEq)]
pub enum MessageAction {
    /// Message creates a new data instance.
    Create,

    /// Message updates an existing data instance.
    Update,

    /// Message deletes an existing data instance.
    Delete,
}

impl Serialize for MessageAction {
    fn serialize<S>(&self, serializer: S) -> Result<S::Ok, S::Error>
    where
        S: Serializer,
    {
        serializer.serialize_str(match *self {
            MessageAction::Create => "create",
            MessageAction::Update => "update",
            MessageAction::Delete => "delete",
        })
    }
}

impl<'de> Deserialize<'de> for MessageAction {
    fn deserialize<D>(deserializer: D) -> Result<Self, D::Error>
    where
        D: Deserializer<'de>,
    {
        let s = String::deserialize(deserializer)?;

        match s.as_str() {
            "create" => Ok(MessageAction::Create),
            "update" => Ok(MessageAction::Update),
            "delete" => Ok(MessageAction::Delete),
            _ => Err(serde::de::Error::custom("unknown message action")),
        }
    }
}

impl Copy for MessageAction {}

/// Enum of possible data types which can be added to the messages fields as values.
#[derive(Clone, Debug, PartialEq, Serialize, Deserialize)]
pub enum MessageValue {
    /// Basic `boolean` value.
    Boolean(bool),

    /// Basic signed `integer` value.
    Integer(i64),

    /// Basic signed `float` value.
    Float(f64),

    /// Basic `string` value.
    Text(String),

    /// Reference to an instance.
    Relation(Hash),
}

/// Message fields are used to store user data. They are implemented as a simple key/value store
/// with support for a limited number of data types (see [`MessageValue`] for further documentation
/// on this). A `MessageFields` instance can contain any number and types of fields. However, when
/// a `MessageFields` instance is attached to a `Message`, the message's schema determines which
/// fields may be used.
///
<<<<<<< HEAD
/// Internally message fields use sorted B-Tree maps to assure ordering of the fields.  If the
/// message fields would not be sorted consistently we would get different hash results for the
/// same contents.
///
/// # Example
///
/// ```
/// # extern crate p2panda_rs;
/// # fn main() -> () {
/// # use p2panda_rs::atomic::{MessageFields, MessageValue};
/// let mut fields = MessageFields::new();
/// fields
///     .add("title", MessageValue::Text("Hello, Panda!".to_owned()))
///     .unwrap();
/// }
/// ```
=======
/// Internally message fields use sorted B-Tree maps to assure ordering of the fields. If the
/// message fields would not be sorted consistently we would get different hash results for the
/// same contents.
>>>>>>> 84a583eb
#[derive(Clone, Debug, PartialEq, Serialize, Deserialize)]
pub struct MessageFields(BTreeMap<String, MessageValue>);

/// Error types for methods of `MessageFields` struct.
#[derive(Error, Debug)]
#[allow(missing_copy_implementations)]
pub enum MessageFieldsError {
    /// Detected duplicate field when adding a new one.
    #[error("field already exists")]
    FieldDuplicate,

    /// Tried to interact with an unknown field.
    #[error("field does not exist")]
    UnknownField,
}

impl MessageFields {
    /// Creates a new fields instance to add data to.
    pub fn new() -> Self {
        Self(BTreeMap::new())
    }

    /// Returns the number of added fields.
    pub fn len(&self) -> usize {
        self.0.len()
    }

    /// Returns true when no field is given.
    pub fn is_empty(&self) -> bool {
        self.0.is_empty()
    }

    /// Adds a new field to this instance.
    ///
    /// A field is a simple key/value pair.
    pub fn add(&mut self, name: &str, value: MessageValue) -> Result<(), MessageFieldsError> {
        if self.0.contains_key(name) {
            return Err(MessageFieldsError::FieldDuplicate);
        }

        self.0.insert(name.to_owned(), value);

        Ok(())
    }

    /// Overwrites an already existing field with a new value.
    pub fn update(&mut self, name: &str, value: MessageValue) -> Result<(), MessageFieldsError> {
        if !self.0.contains_key(name) {
            return Err(MessageFieldsError::UnknownField);
        }

        self.0.insert(name.to_owned(), value);

        Ok(())
    }

    /// Removes an existing field from this instance.
    pub fn remove(&mut self, name: &str) -> Result<(), MessageFieldsError> {
        if !self.0.contains_key(name) {
            return Err(MessageFieldsError::UnknownField);
        }

        self.0.remove(name);

        Ok(())
    }

    /// Returns a field value.
    pub fn get(&self, name: &str) -> Option<&MessageValue> {
        if !self.0.contains_key(name) {
            return None;
        }

        self.0.get(name)
    }
}
/// Messages describe data mutations in the p2panda network. Authors send messages to create,
/// update or delete instances or collections of data.
///
/// The data itself lives in the `fields` object and is formed after a message schema.
#[derive(Clone, Debug, PartialEq, Serialize, Deserialize)]
#[serde(rename_all = "camelCase")]
pub struct Message {
    /// Describes if this message creates, updates or deletes data.
    action: MessageAction,

    /// Hash of schema describing format of message fields.
    schema: Hash,

    /// Version schema of this message.
    version: MessageVersion,

    /// Optional id referring to the data instance.
    #[serde(skip_serializing_if = "Option::is_none")]
    id: Option<Hash>,

    /// Optional fields map holding the message data.
    #[serde(skip_serializing_if = "Option::is_none")]
    fields: Option<MessageFields>,
}

/// Error types for methods of `Message` struct.
#[allow(missing_copy_implementations)]
#[derive(Error, Debug)]
pub enum MessageError {
    /// Invalid attempt to create a message without any fields data.
    #[error("message fields can not be empty")]
    EmptyFields,
}

impl Message {
    /// Returns new create message.
    pub fn new_create(schema: Hash, fields: MessageFields) -> Result<Self, MessageError> {
        let message = Self {
            action: MessageAction::Create,
            version: MessageVersion::Default,
            schema,
            id: None,
            fields: Some(fields),
        };

        message.validate()?;

        Ok(message)
    }

    /// Returns new update message.
    pub fn new_update(schema: Hash, id: Hash, fields: MessageFields) -> Result<Self, MessageError> {
        let message = Self {
            action: MessageAction::Update,
            version: MessageVersion::Default,
            schema,
            id: Some(id),
            fields: Some(fields),
        };

        message.validate()?;

        Ok(message)
    }

    /// Returns new delete message.
    pub fn new_delete(schema: Hash, id: Hash) -> Result<Self, MessageError> {
        let message = Self {
            action: MessageAction::Delete,
            version: MessageVersion::Default,
            schema,
            id: Some(id),
            fields: None,
        };

        message.validate()?;

        Ok(message)
    }

    /// Encodes message in CBOR format and returns bytes.
    pub fn to_cbor(&self) -> Vec<u8> {
        // Serialize data to binary CBOR format
        serde_cbor::to_vec(&self).unwrap()
    }

    /// Returns true when instance is create message.
    pub fn is_create(&self) -> bool {
        self.action == MessageAction::Create
    }

    /// Returns true when instance is update message.
    pub fn is_update(&self) -> bool {
        self.action == MessageAction::Update
    }

    /// Returns true when instance is delete message.
    pub fn is_delete(&self) -> bool {
        self.action == MessageAction::Delete
    }

    /// Returns action type of message.
    pub fn action(&self) -> &MessageAction {
        &self.action
    }

    /// Returns version of message.
    pub fn version(&self) -> &MessageVersion {
        &self.version
    }

    /// Returns schema of message.
    pub fn schema(&self) -> Hash {
        self.schema.clone()
    }

    /// Returns id of message.
    pub fn id(&self) -> Option<&Hash> {
        self.id.as_ref()
    }

    /// Returns user data fields of message.
    pub fn fields(&self) -> Option<&MessageFields> {
        self.fields.as_ref()
    }

    /// Returns true when message contains an id.
    pub fn has_id(&self) -> bool {
        self.id.is_some()
    }

    /// Returns true if message contains fields.
    pub fn has_fields(&self) -> bool {
        self.fields.is_some()
    }
}

/// Decodes an encoded message and returns it.
impl From<&MessageEncoded> for Message {
    fn from(message_encoded: &MessageEncoded) -> Self {
        serde_cbor::from_slice(&message_encoded.to_bytes()).unwrap()
    }
}

impl Validation for Message {
    type Error = MessageError;

    fn validate(&self) -> Result<(), Self::Error> {
        // Create and update messages can not have empty fields.
        if !self.is_delete() && (!self.has_fields() || self.fields().unwrap().is_empty()) {
            return Err(MessageError::EmptyFields);
        }

        Ok(())
    }
}

#[cfg(test)]
mod tests {
    use std::convert::TryFrom;

    use crate::atomic::{Hash, MessageEncoded};

    use super::{Message, MessageFields, MessageValue};

    #[test]
    fn message_fields() {
        let mut fields = MessageFields::new();

        // Detect duplicate
        fields
            .add("test", MessageValue::Text("Hello, Panda!".to_owned()))
            .unwrap();

        assert!(fields
            .add("test", MessageValue::Text("Huhu".to_owned()))
            .is_err());

        // Bail when key does not exist
        assert!(fields
            .update("imagine", MessageValue::Text("Pandaparty".to_owned()))
            .is_err());
    }

    #[test]
    fn encode_and_decode() {
        // Create test message
        let mut fields = MessageFields::new();

        // Add one field for every kind of MessageValue
        fields
            .add("username", MessageValue::Text("bubu".to_owned()))
            .unwrap();

        fields.add("height", MessageValue::Float(3.5)).unwrap();

        fields.add("age", MessageValue::Integer(28)).unwrap();

        fields
            .add("is_admin", MessageValue::Boolean(false))
            .unwrap();

        fields
            .add(
                "profile_picture",
                MessageValue::Relation(Hash::new_from_bytes(vec![1, 2, 3]).unwrap()),
            )
            .unwrap();

        let message = Message::new_update(
            Hash::new_from_bytes(vec![1, 255, 0]).unwrap(),
            Hash::new_from_bytes(vec![62, 128]).unwrap(),
            fields,
        )
        .unwrap();

        assert!(message.is_update());

        // Encode message ...
        let encoded = MessageEncoded::try_from(&message).unwrap();

        // ... and decode it again
        let message_restored = Message::try_from(&encoded).unwrap();

        assert_eq!(message, message_restored);
    }

    #[test]
    fn field_ordering() {
        // Create first test message
        let mut fields = MessageFields::new();
        fields
            .add("a", MessageValue::Text("sloth".to_owned()))
            .unwrap();
        fields
            .add("b", MessageValue::Text("penguin".to_owned()))
            .unwrap();

        let first_message = Message::new_create(
            Hash::new_from_bytes(vec![1, 255, 0]).unwrap(),
            fields,
        )
        .unwrap();


        // Create second test message with same values but different order of fields
        let mut second_fields = MessageFields::new();
        second_fields
            .add("b", MessageValue::Text("penguin".to_owned()))
            .unwrap();
        second_fields
            .add("a", MessageValue::Text("sloth".to_owned()))
            .unwrap();

        let second_message = Message::new_create(
            Hash::new_from_bytes(vec![1, 255, 0]).unwrap(),
            second_fields,
        )
        .unwrap();

        assert_eq!(first_message.to_cbor(), second_message.to_cbor());
    }
}<|MERGE_RESOLUTION|>--- conflicted
+++ resolved
@@ -89,7 +89,6 @@
 /// a `MessageFields` instance is attached to a `Message`, the message's schema determines which
 /// fields may be used.
 ///
-<<<<<<< HEAD
 /// Internally message fields use sorted B-Tree maps to assure ordering of the fields.  If the
 /// message fields would not be sorted consistently we would get different hash results for the
 /// same contents.
@@ -106,11 +105,6 @@
 ///     .unwrap();
 /// }
 /// ```
-=======
-/// Internally message fields use sorted B-Tree maps to assure ordering of the fields. If the
-/// message fields would not be sorted consistently we would get different hash results for the
-/// same contents.
->>>>>>> 84a583eb
 #[derive(Clone, Debug, PartialEq, Serialize, Deserialize)]
 pub struct MessageFields(BTreeMap<String, MessageValue>);
 
