--- conflicted
+++ resolved
@@ -26,12 +26,8 @@
 }
 
 /// Bamboo entry bytes represented in hex encoding format.
-<<<<<<< HEAD
-#[derive(Clone, Debug)]
+#[derive(Clone, Debug, Serialize, Deserialize)]
 #[cfg_attr(feature = "db-sqlx", derive(sqlx::Type, sqlx::FromRow), sqlx(transparent))]
-=======
-#[derive(Clone, Debug, Serialize, Deserialize)]
->>>>>>> d426ad5f
 pub struct EntrySigned(String);
 
 impl EntrySigned {
