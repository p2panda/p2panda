//! Methods exported for WebAssembly targets.
//!
//! Wrappers for these methods are available in [p2panda-js], which allows idiomatic usage of
//! `p2panda-rs` in a Javascript/Typescript environment.
//!
//! [p2panda-js]: https://github.com/p2panda/p2panda/tree/main/p2panda-js
use std::convert::{TryFrom, TryInto};
use std::panic;

use console_error_panic_hook::hook as panic_hook;
use serde::{Deserialize, Serialize};
use wasm_bindgen::prelude::wasm_bindgen;
use wasm_bindgen::JsValue;

use crate::entry::{decode_entry as decode, sign_and_encode, Entry, EntrySigned, LogId, SeqNum};
use crate::hash::Hash;
use crate::identity::KeyPair;
use crate::message::{
    Message, MessageEncoded, MessageFields as MessageFieldsNonWasm, MessageValue,
};

// Converts any Rust Error type into js_sys:Error while keeping its error message. This helps
<<<<<<< HEAD
// propagating errors similar like we do in Rust but in WebAssembly contexts.
=======
// propagating errors similar like we do in Rust but in WebAssembly contexts. It is possible to
// optionally use a custom error message when required.
>>>>>>> a3035093
macro_rules! jserr {
    // Convert error to js_sys::Error with original error message
    ($l:expr) => {
        $l.map_err::<JsValue, _>(|err| js_sys::Error::new(&format!("{}", err)).into())?;
    };

    // Convert error to js_sys::Error with custom error message
    ($l:expr, $err:expr) => {
        $l.map_err::<JsValue, _>(|_| js_sys::Error::new(&format!("{:?}", $err)).into())?;
    };
}

/// Sets a [`panic hook`] for better error messages in NodeJS or web browser.
///
/// [`panic hook`]: https://crates.io/crates/console_error_panic_hook
#[wasm_bindgen(js_name = setWasmPanicHook)]
pub fn set_wasm_panic_hook() {
    panic::set_hook(Box::new(panic_hook));
}

/// Use `MessageFields` to attach user data to a [`Message`].
///
/// See [`crate::atomic::MessageFields`] for further documentation.
#[wasm_bindgen]
#[derive(Debug)]
pub struct MessageFields(MessageFieldsNonWasm);

#[wasm_bindgen]
impl MessageFields {
    /// Returns a `MessageFields` instance.
    #[wasm_bindgen(constructor)]
    pub fn new() -> Self {
        Self(MessageFieldsNonWasm::new())
    }

    /// Adds a field with a value and a given value type.
    ///
    /// The type is defined by a simple string, similar to an enum. Since Rust enums can not (yet)
    /// be exported via wasm-bindgen we have to do it like this. Possible type values are "str"
    /// (String), "bool" (Boolean), "float" (Number), "relation" (String representing a hex-encoded
    /// hash) and "int" (Number).
    ///
    /// This method will throw an error when the field was already set, an invalid type value got
    /// passed or when the value does not reflect the given type.
    #[wasm_bindgen()]
    pub fn add(&mut self, name: String, value_type: String, value: JsValue) -> Result<(), JsValue> {
        match &value_type[..] {
            "str" => {
                let value_str = jserr!(value.as_string().ok_or("Invalid string value"));
                jserr!(self.0.add(&name, MessageValue::Text(value_str)));
                Ok(())
            }
            "bool" => {
                let value_bool = jserr!(value.as_bool().ok_or("Invalid boolean value"));
                jserr!(self.0.add(&name, MessageValue::Boolean(value_bool)));
                Ok(())
            }
            "int" => {
                let value_int = jserr!(value.as_f64().ok_or("Invalid integer value")) as i64;
                jserr!(self.0.add(&name, MessageValue::Integer(value_int)));
                Ok(())
            }
            "float" => {
                let value_float = jserr!(value.as_f64().ok_or("Invalid float value"));
                jserr!(self.0.add(&name, MessageValue::Float(value_float)));
                Ok(())
            }
            "relation" => {
                let value_str = jserr!(value.as_string().ok_or("Invalid string value"));
                let hash = jserr!(Hash::new(&value_str));
                jserr!(self.0.add(&name, MessageValue::Relation(hash)));
                Ok(())
            }
            _ => Err(js_sys::Error::new("Unknown type value").into()),
        }
    }

    /// Removes an existing field from this `MessageFields` instance.
    ///
    /// This might throw an error when trying to remove an inexistent field.
    #[wasm_bindgen()]
    pub fn remove(&mut self, name: String) -> Result<(), JsValue> {
        jserr!(self.0.remove(&name));
        Ok(())
    }

    /// Returns field of this `MessageFields` instance when existing.
    ///
    /// When trying to access an integer field the method might throw an error when the internal
    /// value is larger than an i32 number. The wasm API will use i32 numbers in JavaScript
    /// contexts instead of i64 / BigInt as long as BigInt support is not given in Safari on MacOS
    /// and iOS.
    #[wasm_bindgen()]
    pub fn get(&mut self, name: String) -> Result<JsValue, JsValue> {
        match self.0.get(&name) {
            Some(MessageValue::Boolean(value)) => Ok(JsValue::from_bool(value.to_owned())),
            Some(MessageValue::Text(value)) => Ok(JsValue::from_str(value)),
            Some(MessageValue::Relation(value)) => Ok(JsValue::from_str(&value.as_str())),
            Some(MessageValue::Float(value)) => Ok(JsValue::from_f64(value.to_owned())),
            Some(MessageValue::Integer(value)) => {
                // Downcast i64 to i32 and throw error when value too large
                let converted: i32 = jserr!(value.to_owned().try_into());
                Ok(converted.into())
            }
            None => Ok(JsValue::NULL),
        }
    }

    /// Returns the number of fields in this instance.
    #[wasm_bindgen(js_name = length)]
    pub fn len(&self) -> usize {
        self.0.len()
    }

    /// Returns this instance formatted for debugging.
    #[wasm_bindgen(js_name = toString)]
    pub fn to_string(&self) -> String {
        format!("{:?}", self)
    }
}

/// Returns an encoded `create` message that creates an instance of the provided schema.
///
/// Use `create` messages by attaching them to an entry that you publish.
#[wasm_bindgen(js_name = encodeCreateMessage)]
pub fn encode_create_message(
    schema_hash: String,
    fields: MessageFields,
) -> Result<String, JsValue> {
    let schema = jserr!(Hash::new(&schema_hash));
    let message = jserr!(Message::new_create(schema, fields.0));
    let message_encoded = jserr!(MessageEncoded::try_from(&message));
    Ok(message_encoded.as_str().to_owned())
}

/// Returns an encoded `update` message that updates fields of a given instance.
///
/// Use `update` messages by attaching them to an entry that you publish.
#[wasm_bindgen(js_name = encodeUpdateMessage)]
pub fn encode_update_message(
    instance_id: String,
    schema_hash: String,
    fields: MessageFields,
) -> Result<String, JsValue> {
    let instance = jserr!(Hash::new(&instance_id));
    let schema = jserr!(Hash::new(&schema_hash));
    let message = jserr!(Message::new_update(schema, instance, fields.0));
    let message_encoded = jserr!(MessageEncoded::try_from(&message));
    Ok(message_encoded.as_str().to_owned())
}

/// Returns an encoded `delete` message that deletes a given instance.
///
/// Use `delete` messages by attaching them to an entry that you publish.
#[wasm_bindgen(js_name = encodeDeleteMessage)]
pub fn encode_delete_message(instance_id: String, schema_hash: String) -> Result<String, JsValue> {
    let instance = jserr!(Hash::new(&instance_id));
    let schema = jserr!(Hash::new(&schema_hash));
    let message = jserr!(Message::new_delete(schema, instance));
    let message_encoded = jserr!(MessageEncoded::try_from(&message));
    Ok(message_encoded.as_str().to_owned())
}

/// Return value of [`sign_encode_entry`] that holds the encoded entry and its hash
#[derive(Serialize, Deserialize)]
#[serde(rename_all = "camelCase")]
struct SignEncodeEntryResult {
    pub entry_encoded: String,
    pub entry_hash: String,
    pub message_hash: String,
}

/// Returns a signed and encoded entry that can be published to a p2panda node.
///
/// `entry_backlink_hash`, `entry_skiplink_hash`, `previous_seq_num` and `log_id` are obtained by
/// querying the `getEntryArguments` method of a p2panda node.
///
/// `previous_seq_num` and `log_id` are `i32` parameters even though they have 64 bits in the
/// bamboo spec. Webkit doesn't support `BigInt` so it can't handle those large values.
#[wasm_bindgen(js_name = signEncodeEntry)]
pub fn sign_encode_entry(
    key_pair: &KeyPair,
    encoded_message: String,
    entry_skiplink_hash: Option<String>,
    entry_backlink_hash: Option<String>,
    seq_num: i32,
    log_id: i32,
) -> Result<JsValue, JsValue> {
    // If skiplink_hash exists construct Hash
    let skiplink_hash = match entry_skiplink_hash {
        Some(hash) => Some(jserr!(Hash::new(&hash))),
        None => None,
    };

    // If backlink_hash exists construct Hash
    let backlink_hash = match entry_backlink_hash {
        Some(hash) => Some(jserr!(Hash::new(&hash))),
        None => None,
    };

    // Create SeqNum instance
    let seq_num = jserr!(SeqNum::new(seq_num.into()));

    // Convert to Message
    let message_encoded = jserr!(MessageEncoded::new(&encoded_message));
    let message = jserr!(Message::try_from(&message_encoded));

    // Create Entry instance
    let entry = jserr!(Entry::new(
        &LogId::new(log_id.into()),
        Some(&message),
        skiplink_hash.as_ref(),
        backlink_hash.as_ref(),
        &seq_num,
    ));

    // Finally sign and encode entry
    let entry_signed = jserr!(sign_and_encode(&entry, &key_pair));

    // Serialize result to JSON
    let result = jserr!(wasm_bindgen::JsValue::from_serde(&SignEncodeEntryResult {
        entry_encoded: entry_signed.as_str().into(),
        entry_hash: entry_signed.hash().as_str().into(),
        message_hash: message_encoded.hash().as_str().into(),
    }));
    Ok(result)
}

/// Decodes an entry and optional message given their encoded form.
#[wasm_bindgen(js_name = decodeEntry)]
pub fn decode_entry(
    entry_encoded: String,
    message_encoded: Option<String>,
) -> Result<JsValue, JsValue> {
    // Convert encoded message
    let message_encoded = match message_encoded {
        Some(msg) => {
            let inner = jserr!(MessageEncoded::new(&msg));
            Some(inner)
        }
        None => None,
    };

    // Convert encoded entry
    let entry_signed = jserr!(EntrySigned::new(&entry_encoded));
    let entry: Entry = jserr!(decode(&entry_signed, message_encoded.as_ref()));

    // Serialize struct to JSON
    let result = jserr!(wasm_bindgen::JsValue::from_serde(&entry));
    Ok(result)
}<|MERGE_RESOLUTION|>--- conflicted
+++ resolved
@@ -20,12 +20,8 @@
 };
 
 // Converts any Rust Error type into js_sys:Error while keeping its error message. This helps
-<<<<<<< HEAD
-// propagating errors similar like we do in Rust but in WebAssembly contexts.
-=======
 // propagating errors similar like we do in Rust but in WebAssembly contexts. It is possible to
 // optionally use a custom error message when required.
->>>>>>> a3035093
 macro_rules! jserr {
     // Convert error to js_sys::Error with original error message
     ($l:expr) => {
