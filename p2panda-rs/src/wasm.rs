--- conflicted
+++ resolved
@@ -9,8 +9,6 @@
 use std::convert::{TryFrom, TryInto};
 use std::panic;
 
-<<<<<<< HEAD
-=======
 use console_error_panic_hook::hook as panic_hook;
 use ed25519_dalek::{PublicKey, Signature};
 use js_sys::Array;
@@ -18,19 +16,12 @@
 use wasm_bindgen::prelude::wasm_bindgen;
 use wasm_bindgen::JsValue;
 
->>>>>>> 651a38ed
 use crate::entry::{decode_entry as decode, sign_and_encode, Entry, EntrySigned, LogId, SeqNum};
 use crate::hash::Hash;
 use crate::identity::KeyPair as KeyPairNonWasm;
 use crate::operation::{
     Operation, OperationEncoded, OperationFields as OperationFieldsNonWasm, OperationValue,
 };
-use console_error_panic_hook::hook as panic_hook;
-use ed25519_dalek::{PublicKey, Signature};
-use js_sys::Array;
-use serde::{Deserialize, Serialize};
-use wasm_bindgen::prelude::wasm_bindgen;
-use wasm_bindgen::JsValue;
 
 // Converts any Rust Error type into js_sys:Error while keeping its error message. This helps
 // propagating errors similar like we do in Rust but in WebAssembly contexts. It is possible to
@@ -264,11 +255,7 @@
         .collect();
     // unwrap with jserr! macro
     let previous = jserr!(prev_op_result);
-<<<<<<< HEAD
-    let operation = jserr!(Operation::new_update(schema, instance, previous, fields.0));
-=======
     let operation = jserr!(Operation::new_update(schema, document, previous, fields.0));
->>>>>>> 651a38ed
     let operation_encoded = jserr!(OperationEncoded::try_from(&operation));
     Ok(operation_encoded.as_str().to_owned())
 }
@@ -293,11 +280,7 @@
         .collect();
     // unwrap with jserr! macro
     let previous = jserr!(prev_op_result);
-<<<<<<< HEAD
-    let operation = jserr!(Operation::new_delete(schema, instance, previous));
-=======
     let operation = jserr!(Operation::new_delete(schema, document, previous));
->>>>>>> 651a38ed
     let operation_encoded = jserr!(OperationEncoded::try_from(&operation));
     Ok(operation_encoded.as_str().to_owned())
 }
