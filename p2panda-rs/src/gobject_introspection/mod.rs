// SPDX-License-Identifier: AGPL-3.0-or-later

//! p2panda bindings for C

#![allow(unsafe_code)]

mod hash;
<<<<<<< HEAD
mod entry;
=======
mod key_pair;
>>>>>>> c64c6c10
<|MERGE_RESOLUTION|>--- conflicted
+++ resolved
@@ -5,8 +5,5 @@
 #![allow(unsafe_code)]
 
 mod hash;
-<<<<<<< HEAD
 mod entry;
-=======
-mod key_pair;
->>>>>>> c64c6c10
+mod key_pair;