// SPDX-License-Identifier: AGPL-3.0-or-later

use async_trait::async_trait;

use crate::document::DocumentId;
use crate::entry::SeqNum;
use crate::hash::Hash;
use crate::operation::{AsOperation, Operation};
use crate::storage_provider::errors::PublishEntryError;
use crate::storage_provider::traits::{
    AsEntryArgsRequest, AsEntryArgsResponse, AsPublishEntryRequest, AsPublishEntryResponse,
    AsStorageEntry, AsStorageLog, EntryStore, LogStore,
};
use crate::Validate;

/// Trait which handles all high level storage queries and insertions.
///
/// This trait should be implemented on the root storage provider struct. It's definitions make up
/// the high level methods a p2panda client needs when interacting with data storage. It will
/// be used for storing entries (`publish_entry`), getting required entry arguments when creating
/// entries (`get_entry_args`) and retrieving a document id by entry hash (`get_document_by_entry`).
/// Methods defined on `StorageEntry` and `StorageLog` for lower level access to their respective
/// data structures will also be available.
///
/// The methods defined here are the minimum required for a working storage backend,
/// additional custom methods can be added per implementation.
///
/// For example: if I wanted to use a SQLite backend, then I would first implement [`StorageLog`]
/// and [`StorageEntry`] traits with all their required methods defined (they are required traits
/// containing lower level accessors and setters for the respective data structures). With these
/// traits defined [`StorageProvider`] is almost complete as it contains default definitions for
/// most of it's methods (`get_entry_args` and `publish_entry` are defined below). The only one
/// which needs defining is `get_document_by_entry`. It is also possible to over-ride the default
/// definitions for any of the trait methods.
#[async_trait]
pub trait StorageProvider<StorageEntry: AsStorageEntry, StorageLog: AsStorageLog>:
    EntryStore<StorageEntry> + LogStore<StorageLog>
{
    /// Params when making a request to get the next entry args for an author and document.
    type EntryArgsRequest: AsEntryArgsRequest + Sync;

    /// Response from a call to get next entry args for an author and document.
    type EntryArgsResponse: AsEntryArgsResponse;

    /// Params when making a request to publish a new entry.
    type PublishEntryRequest: AsPublishEntryRequest + Sync;

    /// Response from a call to publish a new entry.
    type PublishEntryResponse: AsPublishEntryResponse;

    /// Returns the related document for any entry.
    ///
    /// Every entry is part of a document and, through that, associated with a specific log id used
    /// by this document and author. This method returns that document id by looking up the log
    /// that the entry was stored in.
    ///
    /// If the passed entry cannot be found, or it's associated document doesn't exist yet, `None`
    /// is returned.
    async fn get_document_by_entry(
        &self,
        entry_hash: &Hash,
    ) -> Result<Option<DocumentId>, Box<dyn std::error::Error>>;

    /// Returns required data (backlink and skiplink entry hashes, last sequence number and the
    /// document's log_id) to encode a new bamboo entry.
    async fn get_entry_args(
        &self,
        params: &Self::EntryArgsRequest,
    ) -> Result<Self::EntryArgsResponse, Box<dyn std::error::Error>> {
        // Validate the entry args request parameters.
        params.validate()?;

        // Determine log_id for this document. If this is the very first operation in the document
        // graph, the `document` value is None and we will return the next free log id
        let log = self
            .find_document_log_id(params.author(), params.document_id().as_ref())
            .await?;

        // Determine backlink and skiplink hashes for the next entry. To do this we need the latest
        // entry in this log
        let entry_latest = self.get_latest_entry(params.author(), &log).await?;

        match entry_latest.clone() {
            // An entry was found which serves as the backlink for the upcoming entry
            Some(entry_backlink) => {
                let entry_latest = entry_latest.unwrap();
                let entry_hash_backlink = entry_backlink.hash();
                // Determine skiplink ("lipmaa"-link) entry in this log
                let entry_hash_skiplink = self.determine_next_skiplink(&entry_latest).await?;

                Ok(Self::EntryArgsResponse::new(
                    Some(entry_hash_backlink.clone()),
                    entry_hash_skiplink,
                    entry_latest.seq_num().clone().next().unwrap(),
                    entry_latest.log_id(),
                ))
            }
            // No entry was given yet, we can assume this is the beginning of the log
            None => Ok(Self::EntryArgsResponse::new(
                None,
                None,
                SeqNum::default(),
                log,
            )),
        }
    }

    /// Stores an author's Bamboo entry with operation payload in database after validating it.
    async fn publish_entry(
        &self,
        params: &Self::PublishEntryRequest,
    ) -> Result<Self::PublishEntryResponse, Box<dyn std::error::Error>> {
        // Create a storage entry.
        let entry = StorageEntry::new(params.entry_signed(), params.operation_encoded())?;
        // Validate the entry (this also maybe happened in the above constructor)
        entry.validate()?;

        // Every operation refers to a document we need to determine. A document is identified by the
        // hash of its first `CREATE` operation, it is the root operation of every document graph
        let document_id = if entry.operation().is_create() {
            // This is easy: We just use the entry hash directly to determine the document id
            DocumentId::new(entry.hash().into())
        } else {
            // For any other operations which followed after creation we need to either walk the operation
            // graph back to its `CREATE` operation or more easily look up the database since we keep track
            // of all log ids and documents there.
            //
            // We can determine the used document hash by looking at this operations' previous_operations.
            let operation = Operation::from(params.operation_encoded());

            operation.validate()?;

            // Unwrap here as we validated in the previous line which would error if previous_operations wasn't present
            // and didn't contain at least one operation_id.
            let previous_operations = operation.previous_operations().unwrap();
            let previous_operation_id = previous_operations.get(0).unwrap();

            self.get_document_by_entry(previous_operation_id.as_hash())
                .await?
                .ok_or_else(|| PublishEntryError::DocumentMissing(entry.hash()))?
        };

        // Determine expected log id for new entry
        let document_log_id = self
            .find_document_log_id(&entry.author(), Some(&document_id))
            .await?;

        // Check if provided log id matches expected log id
        if document_log_id != entry.log_id() {
            return Err(PublishEntryError::InvalidLogId(
                entry.log_id().as_u64(),
                document_log_id.as_u64(),
            )
            .into());
        }

        // Get related bamboo backlink and skiplink entries
<<<<<<< HEAD
        let entry_backlink_bytes = self
            .try_get_backlink(&entry)
=======
        let entry_backlink_bytes = if !entry.seq_num().is_first() {
            self.get_entry_at_seq_num(
                &entry.author(),
                &entry.log_id(),
                &entry.seq_num().backlink_seq_num().unwrap(),
            )
>>>>>>> 07fb7ed1
            .await?
            .map(|link| link.entry_bytes());

<<<<<<< HEAD
        let entry_skiplink_bytes = self
            .try_get_skiplink(&entry)
=======
        let entry_skiplink_bytes = if !entry.seq_num().is_first() {
            self.get_entry_at_seq_num(
                &entry.author(),
                &entry.log_id(),
                &entry.seq_num().skiplink_seq_num().unwrap(),
            )
>>>>>>> 07fb7ed1
            .await?
            .map(|link| link.entry_bytes());

        // Verify bamboo entry integrity, including encoding, signature of the entry correct back-
        // and skiplinks
        bamboo_rs_core_ed25519_yasmf::verify(
            &entry.entry_bytes(),
            Some(&params.operation_encoded().to_bytes()),
            entry_skiplink_bytes.as_deref(),
            entry_backlink_bytes.as_deref(),
        )?;

        // Register log in database when a new document is created
        if entry.operation().is_create() {
            let log = StorageLog::new(
                &entry.author(),
                &entry.operation().schema(),
                &document_id,
                &entry.log_id(),
            );

            self.insert_log(log).await?;
        }

        // Finally insert Entry in database
        self.insert_entry(entry.clone()).await?;

        // Already return arguments for next entry creation
        let entry_latest: StorageEntry = self
            .get_latest_entry(&entry.author(), &entry.log_id())
            .await?
            .unwrap();
        let entry_hash_skiplink = self.determine_next_skiplink(&entry_latest).await?;
        let next_seq_num = entry_latest.seq_num().clone().next().unwrap();

        Ok(Self::PublishEntryResponse::new(
            Some(entry.hash()),
            entry_hash_skiplink,
            next_seq_num,
            entry.log_id(),
        ))
    }
}

#[cfg(test)]
pub mod tests {
    use std::convert::TryFrom;
    use std::sync::{Arc, Mutex};

    use async_trait::async_trait;
    use rstest::rstest;

    use crate::document::DocumentId;
    use crate::entry::{sign_and_encode, Entry, LogId};
    use crate::hash::Hash;
    use crate::identity::KeyPair;
    use crate::operation::{
        AsOperation, OperationEncoded, OperationFields, OperationId, OperationValue,
    };
    use crate::schema::SchemaId;
    use crate::storage_provider::traits::test_utils::{
        test_db, EntryArgsRequest, EntryArgsResponse, PublishEntryRequest, PublishEntryResponse,
        SimplestStorageProvider, StorageEntry, StorageLog,
    };
    use crate::storage_provider::traits::{
        AsEntryArgsResponse, AsPublishEntryResponse, AsStorageEntry, AsStorageLog,
    };
    use crate::test_utils::fixtures::{
        entry, fields, key_pair, operation_id, schema, update_operation,
    };

    use super::StorageProvider;

    #[async_trait]
    impl StorageProvider<StorageEntry, StorageLog> for SimplestStorageProvider {
        type EntryArgsRequest = EntryArgsRequest;

        type EntryArgsResponse = EntryArgsResponse;

        type PublishEntryRequest = PublishEntryRequest;

        type PublishEntryResponse = PublishEntryResponse;

        async fn get_document_by_entry(
            &self,
            entry_hash: &Hash,
        ) -> Result<Option<DocumentId>, Box<dyn std::error::Error>> {
            let entries = self.entries.lock().unwrap();

            let entry = entries.iter().find(|entry| entry.hash() == *entry_hash);

            let entry = match entry {
                Some(entry) => entry,
                None => return Ok(None),
            };

            let logs = self.logs.lock().unwrap();

            let log = logs
                .iter()
                .find(|log| log.id() == entry.log_id() && log.author() == entry.author());

            Ok(Some(log.unwrap().document_id()))
        }
    }

    #[rstest]
    #[async_std::test]
    async fn can_publish_entries(test_db: SimplestStorageProvider) {
        // Instantiate a new store
        let new_db = SimplestStorageProvider {
            logs: Arc::new(Mutex::new(Vec::new())),
            entries: Arc::new(Mutex::new(Vec::new())),
        };

        let entries = test_db.entries.lock().unwrap().clone();

        for entry in entries.clone() {
            // Publish each test entry in order
            let publish_entry_request = PublishEntryRequest(
                entry.entry_signed(),
                entry.operation_encoded().unwrap().clone(),
            );

            let publish_entry_response = new_db.publish_entry(&publish_entry_request).await;

            // Response should be ok
            assert!(publish_entry_response.is_ok());

            let mut seq_num = entry.seq_num();

            // If this is the highest entry in the db then break here, the test is over
            if seq_num.as_u64() == entries.len() as u64 {
                break;
            };

            // Calculate expected response
            let next_seq_num = seq_num.next().unwrap();
            let skiplink = entries
                .get(next_seq_num.as_u64() as usize - 1)
                .unwrap()
                .skiplink_hash();
            let backlink = entries
                .get(next_seq_num.as_u64() as usize - 1)
                .unwrap()
                .backlink_hash();
            let expected_reponse =
                PublishEntryResponse::new(backlink, skiplink, next_seq_num, LogId::default());

            // Response and expected response should match
            assert_eq!(publish_entry_response.unwrap(), expected_reponse);
        }
    }

    #[rstest]
    #[async_std::test]
    async fn rejects_invalid_backlink(key_pair: KeyPair, test_db: SimplestStorageProvider) {
        let new_db = SimplestStorageProvider {
            logs: Arc::new(Mutex::new(Vec::new())),
            entries: Arc::new(Mutex::new(Vec::new())),
        };

        let entries = test_db.entries.lock().unwrap().clone();

        // Publish 3 entries to the new database
        for index in 0..3 {
            let entry = entries.get(index).unwrap();
            let publish_entry_request = PublishEntryRequest(
                entry.entry_signed(),
                entry.operation_encoded().unwrap().clone(),
            );

            new_db.publish_entry(&publish_entry_request).await.unwrap();
        }

        // Retrieve the forth entry
        let entry_four = entries.get(3).unwrap();

        // Reconstruct it with an invalid backlink
        let entry_with_invalid_backlink = Entry::new(
            &entry_four.log_id(),
            Some(&entry_four.operation()),
            entry_four.skiplink_hash().as_ref(),
            Some(&entries.get(0).unwrap().hash()),
            &entry_four.seq_num(),
        )
        .unwrap();

        let entry_signed = sign_and_encode(&entry_with_invalid_backlink, &key_pair).unwrap();

        let publish_entry_request = PublishEntryRequest(
            entry_signed.clone(),
            entry_four.operation_encoded().unwrap(),
        );

        let error_response = new_db.publish_entry(&publish_entry_request).await;

        println!("{:#?}", error_response);
        assert_eq!(
            format!("{}", error_response.unwrap_err()),
            format!(
                "The backlink hash encoded in the entry: {} did not match the expected backlink hash",
                entry_signed.hash()
            )
        )
    }

    #[rstest]
    #[async_std::test]
    async fn rejects_invalid_skiplink(key_pair: KeyPair, test_db: SimplestStorageProvider) {
        let new_db = SimplestStorageProvider {
            logs: Arc::new(Mutex::new(Vec::new())),
            entries: Arc::new(Mutex::new(Vec::new())),
        };

        let entries = test_db.entries.lock().unwrap().clone();

        // Publish 3 entries to the new database
        for index in 0..3 {
            let entry = entries.get(index).unwrap();
            let publish_entry_request = PublishEntryRequest(
                entry.entry_signed(),
                entry.operation_encoded().unwrap().clone(),
            );

            new_db.publish_entry(&publish_entry_request).await.unwrap();
        }

        // Retrieve the forth entry
        let entry_four = entries.get(3).unwrap();

        // Reconstruct it with an invalid skiplink
        let entry_with_invalid_backlink = Entry::new(
            &entry_four.log_id(),
            Some(&entry_four.operation()),
            Some(&entries.get(2).unwrap().hash()),
            entry_four.backlink_hash().as_ref(),
            &entry_four.seq_num(),
        )
        .unwrap();

        let entry_signed = sign_and_encode(&entry_with_invalid_backlink, &key_pair).unwrap();

        let publish_entry_request = PublishEntryRequest(
            entry_signed.clone(),
            entry_four.operation_encoded().unwrap(),
        );

        let error_response = new_db.publish_entry(&publish_entry_request).await;

        println!("{:#?}", error_response);
        assert_eq!(
            format!("{}", error_response.unwrap_err()),
            format!(
                "The skiplink hash encoded in the entry: {} did not match the expected lipmaa hash",
                entry_signed.hash()
            )
        )
    }

    #[rstest]
    #[async_std::test]
    async fn gets_entry_args(test_db: SimplestStorageProvider) {
        // Instantiate a new store
        let new_db = SimplestStorageProvider {
            logs: Arc::new(Mutex::new(Vec::new())),
            entries: Arc::new(Mutex::new(Vec::new())),
        };

        let entries = test_db.entries.lock().unwrap().clone();

        for entry in entries.clone() {
            let is_create = entry.operation().is_create();

            // Determine document id
            let document_id: Option<DocumentId> = match is_create {
                true => None,
                false => Some(entries.get(0).unwrap().hash().into()),
            };

            // Construct entry args request
            let entry_args_request = EntryArgsRequest {
                author: entry.author(),
                document: document_id,
            };

            let entry_args_response = new_db.get_entry_args(&entry_args_request).await;

            // Response should be ok
            assert!(entry_args_response.is_ok());

            // Calculate expected response
            let seq_num = entry.seq_num();
            let backlink = entry.backlink_hash();
            let skiplink = entry.skiplink_hash();

            let expected_reponse =
                EntryArgsResponse::new(backlink, skiplink, seq_num, LogId::default());

            // Response and expected response should match
            assert_eq!(entry_args_response.unwrap(), expected_reponse);

            // Publish each test entry in order before next loop
            let publish_entry_request = PublishEntryRequest(
                entry.entry_signed(),
                entry.operation_encoded().unwrap().clone(),
            );

            new_db.publish_entry(&publish_entry_request).await.unwrap();
        }
    }

    #[rstest]
    #[async_std::test]
    async fn wrong_log_id(key_pair: KeyPair, test_db: SimplestStorageProvider) {
        // Instantiate a new store
        let new_db = SimplestStorageProvider {
            logs: Arc::new(Mutex::new(Vec::new())),
            entries: Arc::new(Mutex::new(Vec::new())),
        };

        let entries = test_db.entries.lock().unwrap().clone();

        // Entry request for valid first intry in log 1
        let publish_entry_request = PublishEntryRequest(
            entries.get(0).unwrap().entry_signed(),
            entries.get(0).unwrap().operation_encoded().unwrap(),
        );

        // Publish the first valid entry
        new_db.publish_entry(&publish_entry_request).await.unwrap();

        // Create a new entry with an invalid log id
        let entry_with_wrong_log_id = Entry::new(
            &LogId::new(2), // This is wrong!!
            Some(&entries.get(1).unwrap().operation()),
            entries.get(1).unwrap().skiplink_hash().as_ref(),
            entries.get(1).unwrap().backlink_hash().as_ref(),
            &entries.get(1).unwrap().seq_num(),
        )
        .unwrap();

        let signed_entry_with_wrong_log_id =
            sign_and_encode(&entry_with_wrong_log_id, &key_pair).unwrap();
        let encoded_operation =
            OperationEncoded::try_from(&entries.get(1).unwrap().operation()).unwrap();

        // Create request and publish invalid entry
        let request_with_wrong_log_id =
            PublishEntryRequest(signed_entry_with_wrong_log_id, encoded_operation);

        // Should error as the published entry contains an invalid log
        let error_response = new_db.publish_entry(&request_with_wrong_log_id).await;

        assert_eq!(
            format!("{}", error_response.unwrap_err()),
            "Requested log id 2 does not match expected log id 1"
        )
    }

    #[rstest]
    #[async_std::test]
    async fn skiplink_does_not_exist(test_db: SimplestStorageProvider) {
        let entries = test_db.entries.lock().unwrap().clone();
        let logs = test_db.logs.lock().unwrap().clone();

        // Init database with on document log which has an entry at seq num 4 missing
        let log_entries_with_skiplink_missing = vec![
            entries.get(0).unwrap().clone(),
            entries.get(1).unwrap().clone(),
            entries.get(2).unwrap().clone(),
            entries.get(4).unwrap().clone(),
            entries.get(5).unwrap().clone(),
            entries.get(6).unwrap().clone(),
        ];

        let new_db = SimplestStorageProvider {
            logs: Arc::new(Mutex::new(logs)),
            entries: Arc::new(Mutex::new(log_entries_with_skiplink_missing)),
        };

        let entry = entries.get(7).unwrap();

        let publish_entry_request =
            PublishEntryRequest(entry.entry_signed(), entry.operation_encoded().unwrap());

        // Should error as an entry at seq num 8 should have a skiplink relation to the missing
        // entry at seq num 4
        let error_response = new_db.publish_entry(&publish_entry_request).await;

        assert_eq!(
            format!("{}", error_response.unwrap_err()),
            format!(
                "Could not find expected skiplink in database for entry with id: {}",
                entry.hash()
            )
        )
    }

    #[rstest]
    #[async_std::test]
    async fn prev_op_does_not_exist(
        test_db: SimplestStorageProvider,
        schema: SchemaId,
        fields: OperationFields,
        #[from(operation_id)] invalid_prev_op: OperationId,
        key_pair: KeyPair,
    ) {
        let entries = test_db.entries.lock().unwrap().clone();
        let logs = test_db.logs.lock().unwrap().clone();

        // Init database with 3 valid entries
        let three_valid_entries = vec![
            entries.get(0).unwrap().clone(),
            entries.get(1).unwrap().clone(),
            entries.get(2).unwrap().clone(),
        ];

        let new_db = SimplestStorageProvider {
            logs: Arc::new(Mutex::new(logs)),
            entries: Arc::new(Mutex::new(three_valid_entries)),
        };

        // Get the valid next entry
        let next_entry = entries.get(3).unwrap();

        // Recreate this entry and replace previous_operations to contain invalid OperationId
        let update_operation_with_invalid_previous_operations =
            update_operation(schema.clone(), vec![invalid_prev_op], fields.clone());

        let update_entry = entry(
            update_operation_with_invalid_previous_operations.clone(),
            next_entry.seq_num(),
            next_entry.backlink_hash(),
            next_entry.skiplink_hash(),
        );

        let encoded_entry = sign_and_encode(&update_entry, &key_pair).unwrap();
        let encoded_operation =
            OperationEncoded::try_from(&update_operation_with_invalid_previous_operations).unwrap();

        // Publish this entry (which contains an invalid previous_operation)
        let publish_entry_request = PublishEntryRequest(encoded_entry.clone(), encoded_operation);

        let error_response = new_db.publish_entry(&publish_entry_request).await;

        assert_eq!(
            format!("{}", error_response.unwrap_err()),
            format!(
                "Could not find document for entry in database with id: {}",
                encoded_entry.hash()
            )
        )
    }

    #[rstest]
    #[async_std::test]
    async fn invalid_entry_op_pair(test_db: SimplestStorageProvider, schema: SchemaId) {
        let entries = test_db.entries.lock().unwrap().clone();
        let logs = test_db.logs.lock().unwrap().clone();

        // Init database with 3 valid entries
        let three_valid_entries = vec![
            entries.get(0).unwrap().clone(),
            entries.get(1).unwrap().clone(),
            entries.get(2).unwrap().clone(),
        ];

        let new_db = SimplestStorageProvider {
            logs: Arc::new(Mutex::new(logs)),
            entries: Arc::new(Mutex::new(three_valid_entries)),
        };

        // Get the valid next entry
        let next_entry = entries.get(3).unwrap();

        // Create a new operation which does not match the one contained in the entry hash
        let mismatched_operation = update_operation(
            schema.clone(),
            vec![next_entry.operation_encoded().unwrap().hash().into()],
            fields(vec![(
                "poopy",
                OperationValue::Text("This is the WRONG operation :-(".to_string()),
            )]),
        );

        let encoded_operation = OperationEncoded::try_from(&mismatched_operation).unwrap();

        // Publish this entry with an mismatching operation
        let publish_entry_request =
            PublishEntryRequest(next_entry.entry_signed(), encoded_operation);

        let error_response = new_db.publish_entry(&publish_entry_request).await;

        assert_eq!(
            format!("{}", error_response.unwrap_err()),
            "operation needs to match payload hash of encoded entry"
        )
    }
}<|MERGE_RESOLUTION|>--- conflicted
+++ resolved
@@ -155,31 +155,13 @@
         }
 
         // Get related bamboo backlink and skiplink entries
-<<<<<<< HEAD
         let entry_backlink_bytes = self
             .try_get_backlink(&entry)
-=======
-        let entry_backlink_bytes = if !entry.seq_num().is_first() {
-            self.get_entry_at_seq_num(
-                &entry.author(),
-                &entry.log_id(),
-                &entry.seq_num().backlink_seq_num().unwrap(),
-            )
->>>>>>> 07fb7ed1
             .await?
             .map(|link| link.entry_bytes());
 
-<<<<<<< HEAD
         let entry_skiplink_bytes = self
             .try_get_skiplink(&entry)
-=======
-        let entry_skiplink_bytes = if !entry.seq_num().is_first() {
-            self.get_entry_at_seq_num(
-                &entry.author(),
-                &entry.log_id(),
-                &entry.seq_num().skiplink_seq_num().unwrap(),
-            )
->>>>>>> 07fb7ed1
             .await?
             .map(|link| link.entry_bytes());
 
