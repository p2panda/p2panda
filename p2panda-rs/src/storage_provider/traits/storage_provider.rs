// SPDX-License-Identifier: AGPL-3.0-or-later

use async_trait::async_trait;
use log::info;

use crate::document::DocumentId;
use crate::entry::SeqNum;
use crate::hash::Hash;
use crate::operation::{AsOperation, AsVerifiedOperation, Operation};
use crate::storage_provider::errors::PublishEntryError;
use crate::storage_provider::traits::{
    AsEntryArgsRequest, AsEntryArgsResponse, AsPublishEntryRequest, AsPublishEntryResponse,
    AsStorageEntry, AsStorageLog, EntryStore, LogStore, OperationStore,
};
use crate::storage_provider::utils::Result;
use crate::Validate;

/// Trait which handles all high level storage queries and insertions.
///
/// This trait should be implemented on the root storage provider struct. It's definitions make up
/// the high level methods a p2panda client needs when interacting with data storage. It will be
/// used for storing entries (`publish_entry`), getting required entry arguments when creating
/// entries (`get_entry_args`) and all internal storage actions. Methods defined on `EntryStore`
/// and `LogStore` and `OperationStore` are for lower level access to their respective data
/// structures.
///
/// The methods defined here are the minimum required for a working storage backend, additional
/// custom methods can be added per implementation.
///
/// For example: if I wanted to use an SQLite backend, then I would first implement [`LogStore`]
/// and [`EntryStore`] traits with all their required methods defined (they are required traits
/// containing lower level accessors and setters for the respective data structures). With these
/// traits defined [`StorageProvider`] is almost complete as it contains default definitions for
/// most of it's methods (`get_entry_args` and `publish_entry` are defined below). The only one
/// which needs defining is `get_document_by_entry`. It is also possible to over-ride the default
/// definitions for any of the trait methods.
#[async_trait]
pub trait StorageProvider<
    StorageEntry: AsStorageEntry,
    StorageLog: AsStorageLog,
    StorageOperation: AsVerifiedOperation,
>: EntryStore<StorageEntry> + LogStore<StorageLog> + OperationStore<StorageOperation>
{
    /// Params when making a request to get the next entry args for an author and document.
    type EntryArgsRequest: AsEntryArgsRequest + Sync;

    /// Response from a call to get next entry args for an author and document.
    type EntryArgsResponse: AsEntryArgsResponse;

    /// Params when making a request to publish a new entry.
    type PublishEntryRequest: AsPublishEntryRequest + Sync;

    /// Response from a call to publish a new entry.
    type PublishEntryResponse: AsPublishEntryResponse;

    /// Returns the related document for any entry.
    ///
    /// Every entry is part of a document and, through that, associated with a specific log id used
    /// by this document and author. This method returns that document id by looking up the log
    /// that the entry was stored in.
    ///
    /// If the passed entry cannot be found, or it's associated document doesn't exist yet, `None`
    /// is returned.
    async fn get_document_by_entry(&self, entry_hash: &Hash) -> Result<Option<DocumentId>>;

    /// Returns required data (backlink and skiplink entry hashes, last sequence number and the
    /// document's log_id) to encode a new bamboo entry.
    async fn get_entry_args(
        &self,
        params: &Self::EntryArgsRequest,
    ) -> Result<Self::EntryArgsResponse> {
        info!(
            "Get entry args request recieved for author: {} {}",
            params.author(),
            params
                .document_id()
                .as_ref()
                .map(|id| format!("and document: {}", id))
                .unwrap_or_else(|| "no document id provided".to_string())
        );

        // Validate the entry args request parameters.
        params.validate()?;

        // Determine log_id for this document. If this is the very first operation in the document
        // graph, the `document` value is None and we will return the next free log id
        let log = self
            .find_document_log_id(params.author(), params.document_id().as_ref())
            .await?;

        // Determine backlink and skiplink hashes for the next entry. To do this we need the latest
        // entry in this log
        let entry_latest = self.get_latest_entry(params.author(), &log).await?;

        match entry_latest.clone() {
            // An entry was found which serves as the backlink for the upcoming entry
            Some(entry_backlink) => {
                let entry_latest = entry_latest.unwrap();
                let backlink = entry_backlink.hash();
                // Determine skiplink ("lipmaa"-link) entry in this log
                let skiplink = self.determine_next_skiplink(&entry_latest).await?;
                let seq_num = entry_latest.seq_num().clone().next().unwrap();
                let log_id = entry_latest.log_id();

                info!(
                    "Get entry args response: {} (backlink) {:?} (skiplink) {:?} {:?}",
                    backlink,
                    skiplink
                        .as_ref()
                        .map(|hash| hash.to_string())
                        .unwrap_or_else(|| "None".to_string()),
                    seq_num,
                    log_id
                );

                Ok(Self::EntryArgsResponse::new(
                    Some(backlink.clone()),
                    skiplink,
                    seq_num,
                    log_id,
                ))
            }

            // No entry was given yet, we can assume this is the beginning of the log
            None => {
                info!(
                    "Get entry args response: None (backlink) None (skiplink) {:?} {:?}",
                    SeqNum::default(),
                    log
                );
                Ok(Self::EntryArgsResponse::new(
                    None,
                    None,
                    SeqNum::default(),
                    log,
                ))
            }
        }
    }

    /// Stores an author's Bamboo entry with operation payload in database after validating it.
    async fn publish_entry(
        &self,
        params: &Self::PublishEntryRequest,
    ) -> Result<Self::PublishEntryResponse> {
        info!(
            "Publish entry request recieved from {} containing entry: {}",
            params.entry_signed().author(),
            params.entry_signed().hash()
        );

        // Create a storage entry.
        let entry = StorageEntry::new(params.entry_signed(), params.operation_encoded())?;
        // Validate the entry (this also maybe happened in the above constructor)
        entry.validate()?;

        // Every operation refers to a document we need to determine. A document is identified by the
        // hash of its first `CREATE` operation, it is the root operation of every document graph
        let document_id = if entry.operation().is_create() {
            // This is easy: We just use the entry hash directly to determine the document id
            DocumentId::new(entry.hash().into())
        } else {
            // For any other operations which followed after creation we need to either walk the operation
            // graph back to its `CREATE` operation or more easily look up the database since we keep track
            // of all log ids and documents there.
            //
            // We can determine the used document hash by looking at this operations' previous_operations.
            let operation = Operation::from(params.operation_encoded());

            operation.validate()?;

            // Unwrap here as we validated in the previous line which would error if previous_operations wasn't present.
            let previous_operation_id = operation
                .previous_operations()
                .unwrap()
                .into_iter()
                .next()
                // Unwrap as all DocumentViewId's contain at least one OperationId.
                .unwrap();

            self.get_document_by_entry(previous_operation_id.as_hash())
                .await?
                .ok_or_else(|| PublishEntryError::DocumentMissing(entry.hash()))?
        };

        // Determine expected log id for new entry
        let document_log_id = self
            .find_document_log_id(&entry.author(), Some(&document_id))
            .await?;

        // Check if provided log id matches expected log id
        if document_log_id != entry.log_id() {
            return Err(PublishEntryError::InvalidLogId(
                entry.log_id().as_u64(),
                document_log_id.as_u64(),
            )
            .into());
        }

        // Get related bamboo backlink and skiplink entries
        let entry_backlink_bytes = self
            .try_get_backlink(&entry)
            .await?
            .map(|link| link.entry_bytes());

        let entry_skiplink_bytes = self
            .try_get_skiplink(&entry)
            .await?
            .map(|link| link.entry_bytes());

        // Verify bamboo entry integrity, including encoding, signature of the entry correct back-
        // and skiplinks
        bamboo_rs_core_ed25519_yasmf::verify(
            &entry.entry_bytes(),
            Some(&params.operation_encoded().to_bytes()),
            entry_skiplink_bytes.as_deref(),
            entry_backlink_bytes.as_deref(),
        )?;

        // Register log in database when a new document is created
        if entry.operation().is_create() {
            let log = StorageLog::new(
                &entry.author(),
                &entry.operation().schema(),
                &document_id,
                &entry.log_id(),
            );

            self.insert_log(log).await?;
        }

        // Finally insert Entry in database
        self.insert_entry(entry.clone()).await?;

        // Already return arguments for next entry creation
        let entry_latest: StorageEntry = self
            .get_latest_entry(&entry.author(), &entry.log_id())
            .await?
            .unwrap();
        let entry_hash_skiplink = self.determine_next_skiplink(&entry_latest).await?;
        let next_seq_num = entry_latest.seq_num().clone().next().unwrap();

        info!(
            "Publish entry response: {} (backlink) {:?} (skiplink) {:?} {:?}",
            entry.hash(),
            entry_hash_skiplink
                .as_ref()
                .map(|hash| hash.to_string())
                .unwrap_or_else(|| "None".to_string()),
            next_seq_num,
            entry.log_id()
        );

        Ok(Self::PublishEntryResponse::new(
            Some(entry.hash()),
            entry_hash_skiplink,
            next_seq_num,
            entry.log_id(),
        ))
    }
}

#[cfg(test)]
pub mod tests {
    use std::convert::TryFrom;

    use rstest::rstest;

    use crate::document::DocumentId;
    use crate::entry::{sign_and_encode, Entry, LogId};
    use crate::identity::KeyPair;
    use crate::operation::{
        AsOperation, OperationEncoded, OperationFields, OperationId, OperationValue,
    };
    use crate::storage_provider::traits::test_utils::{test_db, TestStore};
    use crate::storage_provider::traits::{
        AsEntryArgsResponse, AsPublishEntryResponse, AsStorageEntry,
    };
    use crate::test_utils::db::{
        EntryArgsRequest, EntryArgsResponse, MemoryStore, PublishEntryRequest, PublishEntryResponse,
    };
    use crate::test_utils::fixtures::{entry, key_pair, operation, operation_fields, operation_id};

    use super::StorageProvider;

    #[rstest]
    #[tokio::test]
    async fn can_publish_entries(
        #[from(test_db)]
        #[with(20, 1, 1)]
        #[future]
        db: TestStore,
    ) {
        let db = db.await;
        // Instantiate a new store
        let new_db = MemoryStore::default();

        let entries = db.store.entries.lock().unwrap().clone();

        for seq_num in 1..20 {
            let entry = entries
                .values()
                .find(|entry| entry.seq_num().as_u64() as usize == seq_num)
                .unwrap();

            // Publish each test entry in order
            let publish_entry_request = PublishEntryRequest {
                entry: entry.entry_signed(),
                operation: entry.operation_encoded().unwrap().clone(),
            };

            let publish_entry_response = new_db.publish_entry(&publish_entry_request).await;

            // Response should be ok
            assert!(publish_entry_response.is_ok());

            let mut seq_num = entry.seq_num();

            // Calculate expected response
            let next_seq_num = seq_num.next().unwrap();
            let next_entry = entries
                .values()
                .find(|entry| entry.seq_num().as_u64() == next_seq_num.as_u64())
                .unwrap();

            let skiplink = next_entry.skiplink_hash();
            let backlink = next_entry.backlink_hash();

            let expected_reponse =
                PublishEntryResponse::new(backlink, skiplink, next_seq_num, LogId::default());

            // Response and expected response should match
            assert_eq!(publish_entry_response.unwrap(), expected_reponse);
        }
    }

    #[rstest]
    #[tokio::test]
    async fn rejects_invalid_backlink(
        key_pair: KeyPair,
        #[from(test_db)]
        #[with(4, 1, 1)]
        #[future]
        db: TestStore,
    ) {
        let db = db.await;
        let new_db = MemoryStore::default();

        let entries = db.store.entries.lock().unwrap().clone();

        // Publish 3 entries to the new database
        for seq_num in [1, 2, 3] {
            let entry = entries
                .values()
                .find(|entry| entry.seq_num().as_u64() as usize == seq_num)
                .unwrap();

            let publish_entry_request = PublishEntryRequest {
                entry: entry.entry_signed(),
                operation: entry.operation_encoded().unwrap().clone(),
            };

            new_db.publish_entry(&publish_entry_request).await.unwrap();
        }

        // Retrieve the forth entry
        let entry_four = entries
            .values()
            .find(|entry| entry.seq_num().as_u64() as usize == 4)
            .unwrap();

        // Retrieve the second entry
        let invalid_backlink = entries
            .values()
            .find(|entry| entry.seq_num().as_u64() as usize == 2)
            .unwrap();

        // Reconstruct it with an invalid backlink
        let entry_with_invalid_backlink = Entry::new(
            &entry_four.log_id(),
            Some(&entry_four.operation()),
            entry_four.skiplink_hash().as_ref(),
            Some(&invalid_backlink.hash()),
            &entry_four.seq_num(),
        )
        .unwrap();

        let entry_signed = sign_and_encode(&entry_with_invalid_backlink, &key_pair).unwrap();

        let publish_entry_request = PublishEntryRequest {
            entry: entry_signed.clone(),
            operation: entry_four.operation_encoded().unwrap(),
        };

        let error_response = new_db.publish_entry(&publish_entry_request).await;

        println!("{:#?}", error_response);
        assert_eq!(
            format!("{}", error_response.unwrap_err()),
            format!(
                "The backlink hash encoded in the entry: {} did not match the expected backlink hash",
                entry_signed.hash()
            )
        )
    }

    #[rstest]
    #[tokio::test]
    async fn rejects_invalid_skiplink(
        key_pair: KeyPair,
        #[from(test_db)]
        #[with(4, 1, 1)]
        #[future]
        db: TestStore,
    ) {
        let db = db.await;
        let new_db = MemoryStore::default();

        let entries = db.store.entries.lock().unwrap().clone();

        // Publish 3 entries to the new database
        for seq_num in [1, 2, 3] {
            let entry = entries
                .values()
                .find(|entry| entry.seq_num().as_u64() as usize == seq_num)
                .unwrap();

            let publish_entry_request = PublishEntryRequest {
                entry: entry.entry_signed(),
                operation: entry.operation_encoded().unwrap().clone(),
            };

            new_db.publish_entry(&publish_entry_request).await.unwrap();
        }

        // Retrieve the forth entry
        let entry_four = entries
            .values()
            .find(|entry| entry.seq_num().as_u64() as usize == 4)
            .unwrap();

        // Retrieve the second entry
        let invalid_skiplink = entries
            .values()
            .find(|entry| entry.seq_num().as_u64() as usize == 2)
            .unwrap();

        // Reconstruct it with an invalid skiplink
        let entry_with_invalid_backlink = Entry::new(
            &entry_four.log_id(),
            Some(&entry_four.operation()),
            Some(&invalid_skiplink.hash()),
            entry_four.backlink_hash().as_ref(),
            &entry_four.seq_num(),
        )
        .unwrap();

        let entry_signed = sign_and_encode(&entry_with_invalid_backlink, &key_pair).unwrap();

        let publish_entry_request = PublishEntryRequest {
            entry: entry_signed.clone(),
            operation: entry_four.operation_encoded().unwrap(),
        };

        let error_response = new_db.publish_entry(&publish_entry_request).await;

        println!("{:#?}", error_response);
        assert_eq!(
            format!("{}", error_response.unwrap_err()),
            format!(
                "The skiplink hash encoded in the entry: {} did not match the known hash of the skiplink target",
                entry_signed.hash()
            )
        )
    }

    #[rstest]
    #[tokio::test]
    async fn gets_entry_args(
        #[from(test_db)]
        #[with(20, 1, 1)]
        #[future]
        db: TestStore,
    ) {
        let db = db.await;
        // Instantiate a new store
        let new_db = MemoryStore::default();

        let entries = db.store.entries.lock().unwrap().clone();

        for seq_num in 1..20 {
            let entry = entries
                .values()
                .find(|entry| entry.seq_num().as_u64() as usize == seq_num)
                .unwrap();

            let is_create = entry.operation().is_create();

            // Determine document id
            let document_id: Option<DocumentId> = match is_create {
                true => None,
                false => Some(
                    entries
                        .values()
                        .find(|entry| entry.seq_num().as_u64() as usize == 1)
                        .unwrap()
                        .hash()
                        .into(),
                ),
            };

            // Construct entry args request
            let entry_args_request = EntryArgsRequest {
                public_key: entry.author(),
                document_id,
            };

            let entry_args_response = new_db.get_entry_args(&entry_args_request).await;

            // Response should be ok
            assert!(entry_args_response.is_ok());

            // Calculate expected response
            let seq_num = entry.seq_num();
            let backlink = entry.backlink_hash();
            let skiplink = entry.skiplink_hash();

            let expected_reponse =
                EntryArgsResponse::new(backlink, skiplink, seq_num, LogId::default());

            // Response and expected response should match
            assert_eq!(entry_args_response.unwrap(), expected_reponse);

            // Publish each test entry in order before next loop
            let publish_entry_request = PublishEntryRequest {
                entry: entry.entry_signed(),
                operation: entry.operation_encoded().unwrap().clone(),
            };

            new_db.publish_entry(&publish_entry_request).await.unwrap();
        }
    }

    #[rstest]
    #[tokio::test]
    async fn wrong_log_id(
        key_pair: KeyPair,
        #[from(test_db)]
        #[with(2, 1, 1)]
        #[future]
        db: TestStore,
    ) {
        let db = db.await;
        // Instantiate a new store
        let new_db = MemoryStore::default();

        let entries = db.store.entries.lock().unwrap().clone();

        let entry_one = entries
            .values()
            .find(|entry| entry.seq_num().as_u64() as usize == 1)
            .unwrap();

        // Entry request for valid first entry in log 1
        let publish_entry_request = PublishEntryRequest {
            entry: entry_one.entry_signed(),
            operation: entry_one.operation_encoded().unwrap(),
        };

        // Publish the first valid entry
        new_db.publish_entry(&publish_entry_request).await.unwrap();

        let entry_two = entries
            .values()
            .find(|entry| entry.seq_num().as_u64() as usize == 2)
            .unwrap();

        // Create a new second entry with an invalid log id
        let entry_with_wrong_log_id = Entry::new(
<<<<<<< HEAD
            &LogId::new(2), // This is wrong!!
            Some(&entry_two.operation()),
            entry_two.skiplink_hash().as_ref(),
            entry_two.backlink_hash().as_ref(),
            &entry_two.seq_num(),
=======
            &LogId::new(1), // This is wrong!!
            Some(&entries.get(1).unwrap().operation()),
            entries.get(1).unwrap().skiplink_hash().as_ref(),
            entries.get(1).unwrap().backlink_hash().as_ref(),
            &entries.get(1).unwrap().seq_num(),
>>>>>>> eab9075c
        )
        .unwrap();

        let signed_entry_with_wrong_log_id =
            sign_and_encode(&entry_with_wrong_log_id, &key_pair).unwrap();
        let encoded_operation = OperationEncoded::try_from(&entry_two.operation()).unwrap();

        // Create request and publish invalid entry
        let request_with_wrong_log_id = PublishEntryRequest {
            entry: signed_entry_with_wrong_log_id,
            operation: encoded_operation,
        };

        // Should error as the published entry contains an invalid log
        let error_response = new_db.publish_entry(&request_with_wrong_log_id).await;

        assert_eq!(
            format!("{}", error_response.unwrap_err()),
            "Requested log id 1 does not match expected log id 0"
        )
    }

    #[rstest]
    #[tokio::test]
    async fn skiplink_does_not_exist(
        #[from(test_db)]
        #[with(8, 1, 1)]
        #[future]
        db: TestStore,
    ) {
        let db = db.await;
        let entries = db.store.entries.lock().unwrap().clone();

        // Get the entry with seq number 4
        let entry_at_seq_num_four = entries
            .values()
            .find(|entry| entry.seq_num().as_u64() as usize == 4)
            .unwrap();

        // Then remove it from the db
        db.store
            .entries
            .lock()
            .unwrap()
            .remove(&entry_at_seq_num_four.hash());

        let entry_at_seq_num_eight = entries
            .values()
            .find(|entry| entry.seq_num().as_u64() as usize == 8)
            .unwrap();

        let publish_entry_request = PublishEntryRequest {
            entry: entry_at_seq_num_eight.entry_signed(),
            operation: entry_at_seq_num_eight.operation_encoded().unwrap(),
        };

        // Should error as an entry at seq num 8 should have a skiplink relation to the missing
        // entry at seq num 4
        let error_response = db.store.publish_entry(&publish_entry_request).await;

        assert_eq!(
            format!("{}", error_response.unwrap_err()),
            format!(
                "Could not find expected skiplink in database for entry with id: {}",
                entry_at_seq_num_eight.hash()
            )
        )
    }

    #[rstest]
    #[tokio::test]
    async fn prev_op_does_not_exist(
        #[from(test_db)]
        #[with(4, 1, 1)]
        #[future]
        db: TestStore,
        operation_fields: OperationFields,
        #[from(operation_id)] invalid_prev_op: OperationId,
        key_pair: KeyPair,
    ) {
        let db = db.await;
        let entries = db.store.entries.lock().unwrap().clone();

        // Get the entry with seq number 4
        let entry_at_seq_num_four = entries
            .values()
            .find(|entry| entry.seq_num().as_u64() as usize == 4)
            .unwrap();

        // Then remove it from the db
        db.store
            .entries
            .lock()
            .unwrap()
            .remove(&entry_at_seq_num_four.hash());

        // Recreate entry 4 and replace previous_operations to contain invalid OperationId
        let update_operation_with_invalid_previous_operations = operation(
            Some(operation_fields.clone()),
            Some(invalid_prev_op.into()),
            None,
        );

        let update_entry = entry(
            entry_at_seq_num_four.seq_num().as_u64(),
            entry_at_seq_num_four.log_id().as_u64(),
            entry_at_seq_num_four.backlink_hash(),
            entry_at_seq_num_four.skiplink_hash(),
            Some(update_operation_with_invalid_previous_operations.clone()),
        );

        let encoded_entry = sign_and_encode(&update_entry, &key_pair).unwrap();
        let encoded_operation =
            OperationEncoded::try_from(&update_operation_with_invalid_previous_operations).unwrap();

        // Publish this entry (which contains an invalid previous_operation)
        let publish_entry_request = PublishEntryRequest {
            entry: encoded_entry.clone(),
            operation: encoded_operation,
        };

        let error_response = db.store.publish_entry(&publish_entry_request).await;

        assert_eq!(
            format!("{}", error_response.unwrap_err()),
            format!(
                "Could not find document for entry in database with id: {}",
                encoded_entry.hash()
            )
        )
    }

    #[rstest]
    #[tokio::test]
    async fn invalid_entry_op_pair(
        #[from(test_db)]
        #[with(4, 1, 1)]
        #[future]
        db: TestStore,
    ) {
        let db = db.await;
        let entries = db.store.entries.lock().unwrap().clone();

        // Get the entry with seq number 4
        let entry_at_seq_num_four = entries
            .values()
            .find(|entry| entry.seq_num().as_u64() as usize == 4)
            .unwrap();

        // Then remove it from the db
        db.store
            .entries
            .lock()
            .unwrap()
            .remove(&entry_at_seq_num_four.hash());

        // Create a new operation which does not match the one contained in the entry hash
        let mismatched_operation = operation(
            Some(operation_fields(vec![(
                "poopy",
                OperationValue::Text("This is the WRONG operation :-(".to_string()),
            )])),
            Some(
                entry_at_seq_num_four
                    .operation_encoded()
                    .unwrap()
                    .hash()
                    .into(),
            ),
            None,
        );

        let encoded_operation = OperationEncoded::try_from(&mismatched_operation).unwrap();

        // Publish this entry with an mismatching operation
        let publish_entry_request = PublishEntryRequest {
            entry: entry_at_seq_num_four.entry_signed(),
            operation: encoded_operation,
        };

        let error_response = db.store.publish_entry(&publish_entry_request).await;

        assert_eq!(
            format!("{}", error_response.unwrap_err()),
            "operation needs to match payload hash of encoded entry"
        )
    }
}<|MERGE_RESOLUTION|>--- conflicted
+++ resolved
@@ -577,19 +577,11 @@
 
         // Create a new second entry with an invalid log id
         let entry_with_wrong_log_id = Entry::new(
-<<<<<<< HEAD
-            &LogId::new(2), // This is wrong!!
+            &LogId::new(1), // This is wrong!!
             Some(&entry_two.operation()),
             entry_two.skiplink_hash().as_ref(),
             entry_two.backlink_hash().as_ref(),
             &entry_two.seq_num(),
-=======
-            &LogId::new(1), // This is wrong!!
-            Some(&entries.get(1).unwrap().operation()),
-            entries.get(1).unwrap().skiplink_hash().as_ref(),
-            entries.get(1).unwrap().backlink_hash().as_ref(),
-            &entries.get(1).unwrap().seq_num(),
->>>>>>> eab9075c
         )
         .unwrap();
 
