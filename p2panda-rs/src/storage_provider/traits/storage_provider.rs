--- conflicted
+++ resolved
@@ -416,11 +416,7 @@
         assert_eq!(
             format!("{}", error_response.unwrap_err()),
             format!(
-<<<<<<< HEAD
-                "The skiplink hash encoded in the entry: {} did not match the expected lipmaa hash",
-=======
                 "The skiplink hash encoded in the entry: {} did not match the known hash of the skiplink target",
->>>>>>> 5ec5aac6
                 entry_signed.hash()
             )
         )
