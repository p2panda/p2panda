// SPDX-License-Identifier: AGPL-3.0-or-later

use async_trait::async_trait;

use crate::document::DocumentId;
use crate::entry::LogId;
use crate::identity::Author;
use crate::storage_provider::errors::LogStorageError;
use crate::storage_provider::traits::AsStorageLog;

/// Trait which handles all storage actions relating to `StorageLog`s.
///
/// This trait should be implemented on the root storage provider struct. It's definitions
/// make up the required methods for inserting and querying logs from storage.
#[async_trait]
pub trait LogStore<StorageLog: AsStorageLog> {
    /// Insert a log into storage.
    async fn insert_log(&self, value: StorageLog) -> Result<bool, LogStorageError>;

    /// Get a log from storage
    async fn get(
        &self,
        author: &Author,
        document_id: &DocumentId,
    ) -> Result<Option<LogId>, LogStorageError>;

    /// Determines the next unused log_id of an author.
    async fn next_log_id(&self, author: &Author) -> Result<LogId, LogStorageError>;

    /// Returns registered or possible log id for a document.
    ///
    /// If no log has been previously registered for this document it
    /// automatically returns the next unused log_id.
    async fn find_document_log_id<'a>(
        &self,
        author: &Author,
        document_id: Option<&'a DocumentId>,
    ) -> Result<LogId, LogStorageError> {
        // Determine log_id for this document when a hash was given
        let document_log_id = match document_id {
            Some(id) => self.get(author, id).await?,
            None => None,
        };

        // Use result or find next possible log_id automatically when nothing was found yet
        let log_id = match document_log_id {
            Some(value) => value,
            None => self.next_log_id(author).await?,
        };

        Ok(log_id)
    }
}

#[cfg(test)]
pub mod tests {
    use std::convert::TryFrom;

    use rstest::rstest;

    use crate::entry::LogId;
<<<<<<< HEAD
    use crate::identity::Author;
    use crate::storage_provider::traits::test_utils::{test_db, TestStore};
    use crate::storage_provider::traits::LogStore;
=======
    use crate::identity::{Author, KeyPair};
    use crate::schema::SchemaId;
    use crate::storage_provider::errors::LogStorageError;
    use crate::storage_provider::traits::test_utils::{
        test_db, SimplestStorageProvider, StorageLog, TestStore,
    };
    use crate::storage_provider::traits::{AsStorageLog, LogStore};
    use crate::test_utils::fixtures::{document_id, key_pair, schema};

    /// Implement the `LogStore` trait on SimplestStorageProvider
    #[async_trait]
    impl LogStore<StorageLog> for SimplestStorageProvider {
        async fn insert_log(&self, log: StorageLog) -> Result<bool, LogStorageError> {
            self.db_insert_log(log);
            Ok(true)
        }

        /// Get a log from storage
        async fn get(
            &self,
            author: &Author,
            document_id: &DocumentId,
        ) -> Result<Option<LogId>, LogStorageError> {
            let logs = self.logs.lock().unwrap();

            let log = logs
                .iter()
                .find(|log| log.document_id() == *document_id && log.author() == *author);

            let log_id = log.map(|log| log.id());
            Ok(log_id)
        }

        async fn next_log_id(&self, author: &Author) -> Result<LogId, LogStorageError> {
            let logs = self.logs.lock().unwrap();

            let author_logs = logs.iter().filter(|log| log.author() == *author);
            let count = author_logs.count() as u64;
            let next_log_id: u64 = if count > 0 { count + 1 } else { 0 };

            Ok(LogId::new(next_log_id))
        }
    }

    #[rstest]
    #[async_std::test]
    async fn insert_get_log(key_pair: KeyPair, schema: SchemaId, document_id: DocumentId) {
        // Instantiate a new store.
        let store = SimplestStorageProvider::default();

        let author = Author::try_from(key_pair.public_key().to_owned()).unwrap();
        let log = StorageLog::new(&author, &schema, &document_id, &LogId::default());

        // Insert a log into the store.
        assert!(store.insert_log(log).await.is_ok());

        // Get a log_id from the store by author and document_id.
        let log_id = store.get(&author, &document_id).await;

        assert!(log_id.is_ok());
        assert_eq!(log_id.unwrap().unwrap(), LogId::default())
    }

    #[rstest]
    #[async_std::test]
    async fn get_next_log_id(key_pair: KeyPair, schema: SchemaId, document_id: DocumentId) {
        // Instantiate a new store.
        let store = SimplestStorageProvider::default();

        let author = Author::try_from(key_pair.public_key().to_owned()).unwrap();
        let log_id = store.next_log_id(&author).await.unwrap();
        assert_eq!(log_id, LogId::default());

        let log = StorageLog::new(&author, &schema, &document_id, &LogId::default());

        assert!(store.insert_log(log).await.is_ok());

        let log_id = store.next_log_id(&author).await.unwrap();
        assert_eq!(log_id, LogId::new(2));
    }
>>>>>>> eab9075c

    #[rstest]
    #[tokio::test]
    async fn find_document_log_id(
        #[from(test_db)]
        #[with(3, 1, 1)]
        #[future]
        db: TestStore,
    ) {
        let db = db.await;
        let document_id = db.test_data.documents.get(0).unwrap();
        let key_pair = db.test_data.key_pairs.get(0).unwrap();
        let author = Author::try_from(key_pair.public_key().to_owned()).unwrap();

        let log_id = db
            .store
            .find_document_log_id(&author, Some(document_id))
            .await
            .unwrap();
        assert_eq!(log_id, LogId::new(0));
    }
}<|MERGE_RESOLUTION|>--- conflicted
+++ resolved
@@ -59,92 +59,9 @@
     use rstest::rstest;
 
     use crate::entry::LogId;
-<<<<<<< HEAD
     use crate::identity::Author;
     use crate::storage_provider::traits::test_utils::{test_db, TestStore};
     use crate::storage_provider::traits::LogStore;
-=======
-    use crate::identity::{Author, KeyPair};
-    use crate::schema::SchemaId;
-    use crate::storage_provider::errors::LogStorageError;
-    use crate::storage_provider::traits::test_utils::{
-        test_db, SimplestStorageProvider, StorageLog, TestStore,
-    };
-    use crate::storage_provider::traits::{AsStorageLog, LogStore};
-    use crate::test_utils::fixtures::{document_id, key_pair, schema};
-
-    /// Implement the `LogStore` trait on SimplestStorageProvider
-    #[async_trait]
-    impl LogStore<StorageLog> for SimplestStorageProvider {
-        async fn insert_log(&self, log: StorageLog) -> Result<bool, LogStorageError> {
-            self.db_insert_log(log);
-            Ok(true)
-        }
-
-        /// Get a log from storage
-        async fn get(
-            &self,
-            author: &Author,
-            document_id: &DocumentId,
-        ) -> Result<Option<LogId>, LogStorageError> {
-            let logs = self.logs.lock().unwrap();
-
-            let log = logs
-                .iter()
-                .find(|log| log.document_id() == *document_id && log.author() == *author);
-
-            let log_id = log.map(|log| log.id());
-            Ok(log_id)
-        }
-
-        async fn next_log_id(&self, author: &Author) -> Result<LogId, LogStorageError> {
-            let logs = self.logs.lock().unwrap();
-
-            let author_logs = logs.iter().filter(|log| log.author() == *author);
-            let count = author_logs.count() as u64;
-            let next_log_id: u64 = if count > 0 { count + 1 } else { 0 };
-
-            Ok(LogId::new(next_log_id))
-        }
-    }
-
-    #[rstest]
-    #[async_std::test]
-    async fn insert_get_log(key_pair: KeyPair, schema: SchemaId, document_id: DocumentId) {
-        // Instantiate a new store.
-        let store = SimplestStorageProvider::default();
-
-        let author = Author::try_from(key_pair.public_key().to_owned()).unwrap();
-        let log = StorageLog::new(&author, &schema, &document_id, &LogId::default());
-
-        // Insert a log into the store.
-        assert!(store.insert_log(log).await.is_ok());
-
-        // Get a log_id from the store by author and document_id.
-        let log_id = store.get(&author, &document_id).await;
-
-        assert!(log_id.is_ok());
-        assert_eq!(log_id.unwrap().unwrap(), LogId::default())
-    }
-
-    #[rstest]
-    #[async_std::test]
-    async fn get_next_log_id(key_pair: KeyPair, schema: SchemaId, document_id: DocumentId) {
-        // Instantiate a new store.
-        let store = SimplestStorageProvider::default();
-
-        let author = Author::try_from(key_pair.public_key().to_owned()).unwrap();
-        let log_id = store.next_log_id(&author).await.unwrap();
-        assert_eq!(log_id, LogId::default());
-
-        let log = StorageLog::new(&author, &schema, &document_id, &LogId::default());
-
-        assert!(store.insert_log(log).await.is_ok());
-
-        let log_id = store.next_log_id(&author).await.unwrap();
-        assert_eq!(log_id, LogId::new(2));
-    }
->>>>>>> eab9075c
 
     #[rstest]
     #[tokio::test]
