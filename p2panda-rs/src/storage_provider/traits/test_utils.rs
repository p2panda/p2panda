--- conflicted
+++ resolved
@@ -82,53 +82,11 @@
     ]
 }
 
-<<<<<<< HEAD
-impl SimplestStorageProvider {
-    pub fn db_insert_entry(&self, entry: StorageEntry) {
-        let mut entries = self.entries.lock().unwrap();
-        entries.push(entry);
-        // Remove duplicate entries.
-        entries.dedup();
-    }
-
-    pub fn db_insert_log(&self, log: StorageLog) {
-        let mut logs = self.logs.lock().unwrap();
-        logs.push(log);
-        // Remove duplicate logs.
-        logs.dedup();
-    }
-}
-
-/// A log entry represented as a concatenated string of `"{author}-{schema}-{document_id}-{log_id}"`
-#[derive(Debug, Clone, PartialEq)]
-pub struct StorageLog(String);
-
-/// Implement `AsStorageLog` trait for our `StorageLog` struct
-impl AsStorageLog for StorageLog {
-    fn new(author: &Author, schema: &SchemaId, document: &DocumentId, log_id: &LogId) -> Self {
-        // Concat all values
-        let log_string = format!(
-            "{}-{}-{}-{}",
-            author.as_str(),
-            schema.to_string(),
-            document.as_str(),
-            log_id.as_u64()
-        );
-
-        Self(log_string)
-    }
-
-    fn author(&self) -> Author {
-        let params: Vec<&str> = self.0.split('-').collect();
-        Author::new(params[0]).unwrap()
-    }
-=======
 /// Configuration used in test database population.
 #[derive(Debug)]
 pub struct PopulateDatabaseConfig {
     /// Number of entries per log/document.
     pub no_of_entries: usize,
->>>>>>> e06fd08c
 
     /// Number of logs for each author.
     pub no_of_logs: usize,
