// SPDX-License-Identifier: AGPL-3.0-or-later

use std::collections::btree_map::Iter;
use std::collections::BTreeMap;
use std::hash::{Hash as StdHash, Hasher};

<<<<<<< HEAD
use ciborium;
#[cfg(test)]
use proptest_derive::Arbitrary;
=======
>>>>>>> 5faf4fce
use serde::{Deserialize, Deserializer, Serialize, Serializer};
use serde_repr::{Deserialize_repr, Serialize_repr};

use crate::hash::Hash;
use crate::operation::{OperationEncoded, OperationError, OperationFieldsError};
use crate::Validate;

/// Operation format versions to introduce API changes in the future.
///
/// Operations contain the actual data of applications in the p2panda network and will be stored
/// for an indefinite time on different machines. To allow an upgrade path in the future and
/// support backwards compatibility for old data we can use this version number.
#[derive(Clone, Debug, PartialEq, Eq, Serialize_repr, Deserialize_repr)]
#[serde(untagged)]
#[repr(u8)]
pub enum OperationVersion {
    /// The default version number.
    Default = 1,
}

impl Copy for OperationVersion {}

/// Operations are categorised by their action type.
///
/// An action defines the operation format and if this operation creates, updates or deletes a data
/// document.
<<<<<<< HEAD
#[derive(Clone, Debug, PartialEq)]
#[cfg_attr(test, derive(Arbitrary))]
=======
#[derive(Clone, Debug, Eq, PartialEq)]
>>>>>>> 5faf4fce
pub enum OperationAction {
    /// Operation creates a new document.
    Create,

    /// Operation updates an existing document.
    Update,

    /// Operation deletes an existing document.
    Delete,
}

impl Serialize for OperationAction {
    fn serialize<S>(&self, serializer: S) -> Result<S::Ok, S::Error>
    where
        S: Serializer,
    {
        serializer.serialize_str(match *self {
            OperationAction::Create => "create",
            OperationAction::Update => "update",
            OperationAction::Delete => "delete",
        })
    }
}

impl<'de> Deserialize<'de> for OperationAction {
    fn deserialize<D>(deserializer: D) -> Result<Self, D::Error>
    where
        D: Deserializer<'de>,
    {
        let s = String::deserialize(deserializer)?;

        match s.as_str() {
            "create" => Ok(OperationAction::Create),
            "update" => Ok(OperationAction::Update),
            "delete" => Ok(OperationAction::Delete),
            _ => Err(serde::de::Error::custom("unknown operation action")),
        }
    }
}

impl Copy for OperationAction {}

/// Enum of possible data types which can be added to the operations fields as values.
#[derive(Clone, Debug, PartialEq, Serialize, Deserialize)]
#[serde(tag = "type", content = "value")]
#[cfg_attr(test, derive(Arbitrary))]
pub enum OperationValue {
    /// Boolean value.
    #[serde(rename = "bool")]
    Boolean(bool),

    /// Signed integer value.
    #[serde(rename = "int")]
    Integer(i64),

    /// Floating point value.
    #[serde(rename = "float")]
    Float(f64),

    /// String value.
    #[serde(rename = "str")]
    Text(String),

    /// Reference to a document.
    #[serde(rename = "relation")]
    Relation(Hash),
}

/// Operation fields are used to store application data. They are implemented as a simple key/value
/// store with support for a limited number of data types (see [`OperationValue`] for further
/// documentation on this). A `OperationFields` instance can contain any number and types of
/// fields. However, when a `OperationFields` instance is attached to a `Operation`, the
/// operation's schema determines which fields may be used.
///
/// Internally operation fields use sorted B-Tree maps to assure ordering of the fields. If the
/// operation fields would not be sorted consistently we would get different hash results for the
/// same contents.
///
/// # Example
///
/// ```
/// # extern crate p2panda_rs;
/// # fn main() -> () {
/// # use p2panda_rs::operation::{OperationFields, OperationValue, AsOperation};
/// let mut fields = OperationFields::new();
/// fields
///     .add("title", OperationValue::Text("Hello, Panda!".to_owned()))
///     .unwrap();
/// }
/// ```
#[derive(Clone, Debug, PartialEq, Serialize, Deserialize, Default)]
#[cfg_attr(test, derive(Arbitrary))]
pub struct OperationFields(BTreeMap<String, OperationValue>);

impl OperationFields {
    /// Creates a new fields instance to add data to.
    pub fn new() -> Self {
        Self(BTreeMap::new())
    }

    /// Returns the number of added fields.
    pub fn len(&self) -> usize {
        self.0.len()
    }

    /// Returns true when no field is given.
    pub fn is_empty(&self) -> bool {
        self.0.is_empty()
    }

    /// Adds a new field to this instance.
    ///
    /// A field is a simple key/value pair.
    pub fn add(&mut self, name: &str, value: OperationValue) -> Result<(), OperationFieldsError> {
        if self.0.contains_key(name) {
            return Err(OperationFieldsError::FieldDuplicate);
        }

        self.0.insert(name.to_owned(), value);

        Ok(())
    }

    /// Overwrites an already existing field with a new value.
    pub fn update(
        &mut self,
        name: &str,
        value: OperationValue,
    ) -> Result<(), OperationFieldsError> {
        if !self.0.contains_key(name) {
            return Err(OperationFieldsError::UnknownField);
        }

        self.0.insert(name.to_owned(), value);

        Ok(())
    }

    /// Removes an existing field from this instance.
    pub fn remove(&mut self, name: &str) -> Result<(), OperationFieldsError> {
        if !self.0.contains_key(name) {
            return Err(OperationFieldsError::UnknownField);
        }

        self.0.remove(name);

        Ok(())
    }

    /// Returns a field value.
    pub fn get(&self, name: &str) -> Option<&OperationValue> {
        if !self.0.contains_key(name) {
            return None;
        }

        self.0.get(name)
    }

    /// Returns an array of existing operation keys.
    pub fn keys(&self) -> Vec<String> {
        self.0.keys().cloned().collect()
    }

    /// Returns an iterator of existing operation fields.
    pub fn iter(&self) -> Iter<String, OperationValue> {
        self.0.iter()
    }
}

#[cfg_attr(doc, aquamarine::aquamarine)]
/// Operations describe data mutations of "documents" in the p2panda network. Authors send
/// operations to CREATE, UPDATE or DELETE documents.
///
/// The data itself lives in the "fields" object and is formed after an operation schema.
///
/// Starting from an initial CREATE operation, the following collection of UPDATE operations build
/// up a causal graph of mutations which can be resolved into a single object during a
/// "materialisation" process. If a DELETE operation is published it signals the deletion of the
/// entire graph and no more UPDATE operations should be published.
///
/// All UPDATE and DELETE operations have a `previous_operations` field which contains a vector of
/// operation hash ids which identify the known branch tips at the time of publication. These allow
/// us to build the graph and retain knowledge of the graph state at the time the specific
/// operation was published.
///
/// ## Examples
///
/// All of the examples are valid operation graphs. Operations which refer to more than one
/// previous operation help to reconcile branches. However, if other, unknown branches exist when
/// the graph is resolved, the materialisation process will still resolves the graph to a single
/// value.
///
/// 1)
/// ```mermaid
/// flowchart LR
///     A --- B --- C --- D;
///     B --- E --- F;
/// ```
///
/// 2)
/// ```mermaid
/// flowchart LR
///     B --- C --- D --- F;
///     A --- B --- E --- F;
/// ```
///
/// 3)
/// ```mermaid
/// flowchart LR
///     A --- B --- C;
///     A --- D --- E --- J;
///     B --- F --- G --- H --- I --- J;
/// ```
///
/// 4)
/// ```mermaid
/// flowchart LR
///     A --- B --- C --- D --- E;
/// ```
#[derive(Clone, Debug, Serialize, Deserialize)]
#[serde(rename_all = "camelCase")]
pub struct Operation {
    /// Describes if this operation creates, updates or deletes data.
    action: OperationAction,

    /// Hash of schema describing format of operation fields.
    schema: Hash,

    /// Version schema of this operation.
    version: OperationVersion,

    /// Optional array of hashes referring to operations directly preceding this one in the
    /// document.
    #[serde(skip_serializing_if = "Option::is_none")]
    previous_operations: Option<Vec<Hash>>,

    /// Optional fields map holding the operation data.
    #[serde(skip_serializing_if = "Option::is_none")]
    fields: Option<OperationFields>,
}

impl Operation {
    /// Returns new CREATE operation.
    ///
    /// ## Example
    ///
    /// ```
    /// # extern crate p2panda_rs;
    /// # fn main() -> Result<(), Box<dyn std::error::Error>> {
    /// use p2panda_rs::hash::Hash;
    /// use p2panda_rs::operation::{AsOperation, Operation, OperationFields, OperationValue};
    ///
    /// let schema_hash_string = "0020c65567ae37efea293e34a9c7d13f8f2bf23dbdc3b5c7b9ab46293111c48fc78b";
    /// let schema_msg_hash = Hash::new(schema_hash_string)?;
    /// let mut msg_fields = OperationFields::new();
    ///
    /// msg_fields
    ///     .add(
    ///         "Zoo",
    ///         OperationValue::Text("Pandas, Doggos, Cats, and Parrots!".to_owned()),
    ///     )
    ///     .unwrap();
    ///
    /// let create_operation = Operation::new_create(schema_msg_hash, msg_fields)?;
    ///
    /// assert_eq!(AsOperation::is_create(&create_operation), true);
    ///
    /// # Ok(())
    /// # }
    /// ```
    pub fn new_create(schema: Hash, fields: OperationFields) -> Result<Self, OperationError> {
        let operation = Self {
            action: OperationAction::Create,
            version: OperationVersion::Default,
            schema,
            previous_operations: None,
            fields: Some(fields),
        };

        operation.validate()?;

        Ok(operation)
    }

    /// Returns new UPDATE operation.
    pub fn new_update(
        schema: Hash,
        previous_operations: Vec<Hash>,
        fields: OperationFields,
    ) -> Result<Self, OperationError> {
        let operation = Self {
            action: OperationAction::Update,
            version: OperationVersion::Default,
            schema,
            previous_operations: Some(previous_operations),
            fields: Some(fields),
        };

        operation.validate()?;

        Ok(operation)
    }

    /// Returns new DELETE operation.
    pub fn new_delete(
        schema: Hash,
        previous_operations: Vec<Hash>,
    ) -> Result<Self, OperationError> {
        let operation = Self {
            action: OperationAction::Delete,
            version: OperationVersion::Default,
            schema,
            previous_operations: Some(previous_operations),
            fields: None,
        };

        operation.validate()?;

        Ok(operation)
    }

    /// Encodes operation in CBOR format and returns bytes.
    pub fn to_cbor(&self) -> Vec<u8> {
        let mut cbor_bytes = Vec::new();
        ciborium::ser::into_writer(&self, &mut cbor_bytes).unwrap();
        cbor_bytes
    }
}

/// Shared methods for [`Operation`] and
/// [`OperationWithMeta`][crate::operation::OperationWithMeta].
pub trait AsOperation {
    /// Returns action type of operation.
    fn action(&self) -> OperationAction;

    /// Returns schema of operation.
    fn schema(&self) -> Hash;

    /// Returns version of operation.
    fn version(&self) -> OperationVersion;

    /// Returns application data fields of operation.
    fn fields(&self) -> Option<OperationFields>;

    /// Returns vector of known previous operation hashes of this operation.
    fn previous_operations(&self) -> Option<Vec<Hash>>;

    /// Returns true if operation contains fields.
    fn has_fields(&self) -> bool {
        self.fields().is_some()
    }

    /// Returns true if previous_operations contains a value.
    fn has_previous_operations(&self) -> bool {
        self.previous_operations().is_some()
    }

    /// Returns true when instance is CREATE operation.
    fn is_create(&self) -> bool {
        self.action() == OperationAction::Create
    }

    /// Returns true when instance is UPDATE operation.
    fn is_update(&self) -> bool {
        self.action() == OperationAction::Update
    }

    /// Returns true when instance is DELETE operation.
    fn is_delete(&self) -> bool {
        self.action() == OperationAction::Delete
    }
}

impl AsOperation for Operation {
    /// Returns action type of operation.
    fn action(&self) -> OperationAction {
        self.action.to_owned()
    }

    /// Returns version of operation.
    fn version(&self) -> OperationVersion {
        self.version.to_owned()
    }

    /// Returns schema of operation.
    fn schema(&self) -> Hash {
        self.schema.to_owned()
    }

    /// Returns application data fields of operation.
    fn fields(&self) -> Option<OperationFields> {
        self.fields.clone()
    }

    /// Returns known previous operations vector of this operation.
    fn previous_operations(&self) -> Option<Vec<Hash>> {
        self.previous_operations.clone()
    }
}

/// Decodes an encoded operation and returns it.
impl From<&OperationEncoded> for Operation {
    fn from(operation_encoded: &OperationEncoded) -> Self {
        ciborium::de::from_reader(&operation_encoded.to_bytes()[..]).unwrap()
    }
}

impl PartialEq for Operation {
    fn eq(&self, other: &Self) -> bool {
        self.to_cbor() == other.to_cbor()
    }
}

impl Eq for Operation {}

impl StdHash for Operation {
    fn hash<H: Hasher>(&self, state: &mut H) {
        self.to_cbor().hash(state);
    }
}

impl Validate for Operation {
    type Error = OperationError;

    fn validate(&self) -> Result<(), Self::Error> {
        // CREATE and UPDATE operations can not have empty fields.
        if !self.is_delete() && (!self.has_fields() || self.fields().unwrap().is_empty()) {
            return Err(OperationError::EmptyFields);
        }

        // DELETE must have empty fields
        if self.is_delete() && self.has_fields() {
            return Err(OperationError::DeleteWithFields);
        }

        // UPDATE and DELETE operations must contain previous_operations.
        if !self.is_create() && (!self.has_previous_operations()) {
            return Err(OperationError::EmptyPreviousOperations);
        }

        // CREATE operations must not contain previous_operations.
        if self.is_create() && (self.has_previous_operations()) {
            return Err(OperationError::ExistingPreviousOperations);
        }

        Ok(())
    }
}

#[cfg(test)]
mod tests {
    use std::collections::HashMap;
    use std::convert::TryFrom;

    use rstest::rstest;
    use rstest_reuse::apply;

    use crate::hash::Hash;
    use crate::operation::OperationEncoded;
    use crate::test_utils::fixtures::templates::many_valid_operations;
    use crate::test_utils::fixtures::{fields, random_hash, schema};
    use crate::Validate;

    use super::{
        AsOperation, Operation, OperationAction, OperationFields, OperationValue, OperationVersion,
    };

    #[test]
    fn operation_fields() {
        let mut fields = OperationFields::new();

        // Detect duplicate
        fields
            .add("test", OperationValue::Text("Hello, Panda!".to_owned()))
            .unwrap();

        assert!(fields
            .add("test", OperationValue::Text("Huhu".to_owned()))
            .is_err());

        // Bail when key does not exist
        assert!(fields
            .update("imagine", OperationValue::Text("Pandaparty".to_owned()))
            .is_err());
    }

    #[rstest]
    fn operation_validation(
        fields: OperationFields,
        schema: Hash,
        #[from(random_hash)] prev_op_id: Hash,
    ) {
        let invalid_create_operation_1 = Operation {
            action: OperationAction::Create,
            version: OperationVersion::Default,
            schema: schema.clone(),
            previous_operations: None,
            // CREATE operations must contain fields
            fields: None, // Error
        };

        assert!(invalid_create_operation_1.validate().is_err());

        let invalid_create_operation_2 = Operation {
            action: OperationAction::Create,
            version: OperationVersion::Default,
            schema: schema.clone(),
            // CREATE operations must not contain previous_operations
            previous_operations: Some(vec![prev_op_id.clone()]), // Error
            fields: Some(fields.clone()),
        };

        assert!(invalid_create_operation_2.validate().is_err());

        let invalid_update_operation_1 = Operation {
            action: OperationAction::Update,
            version: OperationVersion::Default,
            schema: schema.clone(),
            // UPDATE operations must contain previous_operations
            previous_operations: None, // Error
            fields: Some(fields.clone()),
        };

        assert!(invalid_update_operation_1.validate().is_err());

        let invalid_update_operation_2 = Operation {
            action: OperationAction::Update,
            version: OperationVersion::Default,
            schema: schema.clone(),
            previous_operations: Some(vec![prev_op_id.clone()]),
            // UPDATE operations must contain fields
            fields: None, // Error
        };

        assert!(invalid_update_operation_2.validate().is_err());

        let invalid_delete_operation_1 = Operation {
            action: OperationAction::Delete,
            version: OperationVersion::Default,
            schema: schema.clone(),
            // DELETE operations must contain previous_operations
            previous_operations: None, // Error
            fields: None,
        };

        assert!(invalid_delete_operation_1.validate().is_err());

        let invalid_delete_operation_2 = Operation {
            action: OperationAction::Delete,
            version: OperationVersion::Default,
            schema,
            previous_operations: Some(vec![prev_op_id]),
            // DELETE operations must not contain fields
            fields: Some(fields), // Error
        };

        assert!(invalid_delete_operation_2.validate().is_err())
    }

    #[rstest]
    fn encode_and_decode(schema: Hash, #[from(random_hash)] prev_op_id: Hash) {
        // Create test operation
        let mut fields = OperationFields::new();

        // Add one field for every kind of OperationValue
        fields
            .add("username", OperationValue::Text("bubu".to_owned()))
            .unwrap();

        fields.add("height", OperationValue::Float(3.5)).unwrap();

        fields.add("age", OperationValue::Integer(28)).unwrap();

        fields
            .add("is_admin", OperationValue::Boolean(false))
            .unwrap();

        fields
            .add(
                "profile_picture",
                OperationValue::Relation(Hash::new_from_bytes(vec![1, 2, 3]).unwrap()),
            )
            .unwrap();

        let operation = Operation::new_update(schema, vec![prev_op_id], fields).unwrap();

        assert!(operation.is_update());

        // Encode operation ...
        let encoded = OperationEncoded::try_from(&operation).unwrap();

        // ... and decode it again
        let operation_restored = Operation::try_from(&encoded).unwrap();

        assert_eq!(operation, operation_restored);
    }

    #[rstest]
    fn field_ordering(schema: Hash) {
        // Create first test operation
        let mut fields = OperationFields::new();
        fields
            .add("a", OperationValue::Text("sloth".to_owned()))
            .unwrap();
        fields
            .add("b", OperationValue::Text("penguin".to_owned()))
            .unwrap();

        let first_operation = Operation::new_create(schema.clone(), fields).unwrap();

        // Create second test operation with same values but different order of fields
        let mut second_fields = OperationFields::new();
        second_fields
            .add("b", OperationValue::Text("penguin".to_owned()))
            .unwrap();
        second_fields
            .add("a", OperationValue::Text("sloth".to_owned()))
            .unwrap();

        let second_operation = Operation::new_create(schema, second_fields).unwrap();

        assert_eq!(first_operation.to_cbor(), second_operation.to_cbor());
    }

    #[test]
    fn field_iteration() {
        // Create first test operation
        let mut fields = OperationFields::new();
        fields
            .add("a", OperationValue::Text("sloth".to_owned()))
            .unwrap();
        fields
            .add("b", OperationValue::Text("penguin".to_owned()))
            .unwrap();

        let mut field_iterator = fields.iter();

        assert_eq!(
            field_iterator.next().unwrap().1,
            &OperationValue::Text("sloth".to_owned())
        );
        assert_eq!(
            field_iterator.next().unwrap().1,
            &OperationValue::Text("penguin".to_owned())
        );
    }

    #[apply(many_valid_operations)]
    fn many_valid_operations_should_encode(#[case] operation: Operation) {
        assert!(OperationEncoded::try_from(&operation).is_ok())
    }

    #[apply(many_valid_operations)]
    fn it_hashes(#[case] operation: Operation) {
        let mut hash_map = HashMap::new();
        let key_value = "Value identified by a hash".to_string();
        hash_map.insert(&operation, key_value.clone());
        let key_value_retrieved = hash_map.get(&operation).unwrap().to_owned();
        assert_eq!(key_value, key_value_retrieved)
    }
}<|MERGE_RESOLUTION|>--- conflicted
+++ resolved
@@ -4,12 +4,8 @@
 use std::collections::BTreeMap;
 use std::hash::{Hash as StdHash, Hasher};
 
-<<<<<<< HEAD
-use ciborium;
 #[cfg(test)]
 use proptest_derive::Arbitrary;
-=======
->>>>>>> 5faf4fce
 use serde::{Deserialize, Deserializer, Serialize, Serializer};
 use serde_repr::{Deserialize_repr, Serialize_repr};
 
@@ -36,12 +32,8 @@
 ///
 /// An action defines the operation format and if this operation creates, updates or deletes a data
 /// document.
-<<<<<<< HEAD
 #[derive(Clone, Debug, PartialEq)]
 #[cfg_attr(test, derive(Arbitrary))]
-=======
-#[derive(Clone, Debug, Eq, PartialEq)]
->>>>>>> 5faf4fce
 pub enum OperationAction {
     /// Operation creates a new document.
     Create,
