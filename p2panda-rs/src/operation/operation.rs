--- conflicted
+++ resolved
@@ -31,12 +31,8 @@
 ///
 /// An action defines the operation format and if this operation creates, updates or deletes a data
 /// document.
-<<<<<<< HEAD
-#[derive(Clone, Debug, PartialEq)]
+#[derive(Clone, Copy, Debug, Eq, PartialEq)]
 #[cfg_attr(test, derive(Arbitrary))]
-=======
-#[derive(Clone, Copy, Debug, Eq, PartialEq)]
->>>>>>> 89294f8d
 pub enum OperationAction {
     /// Operation creates a new document.
     Create,
@@ -77,172 +73,6 @@
     }
 }
 
-<<<<<<< HEAD
-impl Copy for OperationAction {}
-
-/// Enum of possible data types which can be added to the operations fields as values.
-#[derive(Clone, Debug, PartialEq, Serialize, Deserialize)]
-#[serde(tag = "type", content = "value")]
-#[cfg_attr(test, derive(Arbitrary))]
-pub enum OperationValue {
-    /// Boolean value.
-    #[serde(rename = "bool")]
-    Boolean(bool),
-
-    /// Signed integer value.
-    #[serde(rename = "int")]
-    Integer(i64),
-
-    /// Floating point value.
-    #[serde(rename = "float")]
-    Float(f64),
-
-    /// String value.
-    #[serde(rename = "str")]
-    Text(String),
-
-    /// Reference to a document.
-    #[serde(rename = "relation")]
-    Relation(Relation),
-
-    /// Reference to a list of documents.
-    #[serde(rename = "relation_list")]
-    RelationList(Vec<Relation>),
-}
-
-impl Validate for OperationValue {
-    type Error = OperationError;
-
-    fn validate(&self) -> Result<(), Self::Error> {
-        match self {
-            Self::Relation(relation) => relation.validate(),
-            Self::RelationList(relations) => {
-                for relation in relations {
-                    relation.validate()?;
-                }
-
-                Ok(())
-            }
-            _ => Ok(()),
-        }
-    }
-}
-
-/// Operation fields are used to store application data. They are implemented as a simple key/value
-/// store with support for a limited number of data types (see [`OperationValue`] for further
-/// documentation on this). A `OperationFields` instance can contain any number and types of
-/// fields. However, when a `OperationFields` instance is attached to a `Operation`, the
-/// operation's schema determines which fields may be used.
-///
-/// Internally operation fields use sorted B-Tree maps to assure ordering of the fields. If the
-/// operation fields would not be sorted consistently we would get different hash results for the
-/// same contents.
-///
-/// # Example
-///
-/// ```
-/// # extern crate p2panda_rs;
-/// # fn main() -> () {
-/// # use p2panda_rs::operation::{OperationFields, OperationValue, AsOperation};
-/// let mut fields = OperationFields::new();
-/// fields
-///     .add("title", OperationValue::Text("Hello, Panda!".to_owned()))
-///     .unwrap();
-/// }
-/// ```
-#[derive(Clone, Debug, PartialEq, Serialize, Deserialize, Default)]
-#[cfg_attr(test, derive(Arbitrary))]
-pub struct OperationFields(BTreeMap<String, OperationValue>);
-
-impl OperationFields {
-    /// Creates a new fields instance to add data to.
-    pub fn new() -> Self {
-        Self(BTreeMap::new())
-    }
-
-    /// Returns the number of added fields.
-    pub fn len(&self) -> usize {
-        self.0.len()
-    }
-
-    /// Returns true when no field is given.
-    pub fn is_empty(&self) -> bool {
-        self.0.is_empty()
-    }
-
-    /// Adds a new field to this instance.
-    ///
-    /// A field is a simple key/value pair.
-    pub fn add(&mut self, name: &str, value: OperationValue) -> Result<(), OperationFieldsError> {
-        if self.0.contains_key(name) {
-            return Err(OperationFieldsError::FieldDuplicate);
-        }
-
-        self.0.insert(name.to_owned(), value);
-
-        Ok(())
-    }
-
-    /// Overwrites an already existing field with a new value.
-    pub fn update(
-        &mut self,
-        name: &str,
-        value: OperationValue,
-    ) -> Result<(), OperationFieldsError> {
-        if !self.0.contains_key(name) {
-            return Err(OperationFieldsError::UnknownField);
-        }
-
-        self.0.insert(name.to_owned(), value);
-
-        Ok(())
-    }
-
-    /// Removes an existing field from this instance.
-    pub fn remove(&mut self, name: &str) -> Result<(), OperationFieldsError> {
-        if !self.0.contains_key(name) {
-            return Err(OperationFieldsError::UnknownField);
-        }
-
-        self.0.remove(name);
-
-        Ok(())
-    }
-
-    /// Returns a field value.
-    pub fn get(&self, name: &str) -> Option<&OperationValue> {
-        if !self.0.contains_key(name) {
-            return None;
-        }
-
-        self.0.get(name)
-    }
-
-    /// Returns an array of existing operation keys.
-    pub fn keys(&self) -> Vec<String> {
-        self.0.keys().cloned().collect()
-    }
-
-    /// Returns an iterator of existing operation fields.
-    pub fn iter(&self) -> Iter<String, OperationValue> {
-        self.0.iter()
-    }
-}
-
-impl Validate for OperationFields {
-    type Error = OperationError;
-
-    fn validate(&self) -> Result<(), Self::Error> {
-        for (_, value) in self.iter() {
-            value.validate()?;
-        }
-
-        Ok(())
-    }
-}
-
-=======
->>>>>>> 89294f8d
 #[cfg_attr(doc, aquamarine::aquamarine)]
 /// Operations describe data mutations of "documents" in the p2panda network. Authors send
 /// operations to CREATE, UPDATE or DELETE documents.
