// SPDX-License-Identifier: AGPL-3.0-or-later

use std::collections::btree_map::Iter;
use std::collections::BTreeMap;

use serde::{Deserialize, Deserializer, Serialize, Serializer};
use serde_repr::{Deserialize_repr, Serialize_repr};

use crate::hash::Hash;
use crate::operation::{OperationEncoded, OperationError, OperationFieldsError};
use crate::Validate;

/// Operation format versions to introduce API changes in the future.
#[derive(Clone, Debug, PartialEq, Serialize_repr, Deserialize_repr)]
#[serde(untagged)]
#[repr(u8)]

/// Identifier for `Operation` versions.
pub enum OperationVersion {
    /// The default version number
    Default = 1,
}

impl Copy for OperationVersion {}

/// Operations are categorized by their `action` type.
///
/// An action defines the operation format and if this operation creates, updates or deletes a data
/// document.
#[derive(Clone, Debug, PartialEq)]
pub enum OperationAction {
    /// Operation creates a new document.
    Create,

    /// Operation updates an existing document.
    Update,

    /// Operation deletes an existing document.
    Delete,
}

impl Serialize for OperationAction {
    fn serialize<S>(&self, serializer: S) -> Result<S::Ok, S::Error>
    where
        S: Serializer,
    {
        serializer.serialize_str(match *self {
            OperationAction::Create => "create",
            OperationAction::Update => "update",
            OperationAction::Delete => "delete",
        })
    }
}

impl<'de> Deserialize<'de> for OperationAction {
    fn deserialize<D>(deserializer: D) -> Result<Self, D::Error>
    where
        D: Deserializer<'de>,
    {
        let s = String::deserialize(deserializer)?;

        match s.as_str() {
            "create" => Ok(OperationAction::Create),
            "update" => Ok(OperationAction::Update),
            "delete" => Ok(OperationAction::Delete),
            _ => Err(serde::de::Error::custom("unknown operation action")),
        }
    }
}

impl Copy for OperationAction {}

/// Enum of possible data types which can be added to the operations fields as values.

#[derive(Clone, Debug, PartialEq, Serialize, Deserialize)]
#[serde(tag = "type", content = "value")]
pub enum OperationValue {
    /// Basic `boolean` value.
    #[serde(rename = "bool")]
    Boolean(bool),

    /// Basic signed `integer` value.
    #[serde(rename = "int")]
    Integer(i64),

    /// Basic signed `float` value.
    #[serde(rename = "float")]
    Float(f64),

    /// Basic `string` value.
    #[serde(rename = "str")]
    Text(String),

    /// Reference to a document.
    #[serde(rename = "relation")]
    Relation(Hash),
}

/// Operation fields are used to store application data. They are implemented as a simple key/value
/// store with support for a limited number of data types (see [`OperationValue`] for further
/// documentation on this). A `OperationFields` instance can contain any number and types of
/// fields. However, when a `OperationFields` instance is attached to a `Operation`, the
/// operation's schema determines which fields may be used.
///
/// Internally operation fields use sorted B-Tree maps to assure ordering of the fields. If the
/// operation fields would not be sorted consistently we would get different hash results for the
/// same contents.
///
/// # Example
///
/// ```
/// # extern crate p2panda_rs;
/// # fn main() -> () {
/// # use p2panda_rs::operation::{OperationFields, OperationValue, AsOperation};
/// let mut fields = OperationFields::new();
/// fields
///     .add("title", OperationValue::Text("Hello, Panda!".to_owned()))
///     .unwrap();
/// }
/// ```
#[derive(Clone, Debug, PartialEq, Serialize, Deserialize, Default)]
pub struct OperationFields(BTreeMap<String, OperationValue>);

impl OperationFields {
    /// Creates a new fields instance to add data to.
    pub fn new() -> Self {
        Self(BTreeMap::new())
    }

    /// Returns the number of added fields.
    pub fn len(&self) -> usize {
        self.0.len()
    }

    /// Returns true when no field is given.
    pub fn is_empty(&self) -> bool {
        self.0.is_empty()
    }

    /// Adds a new field to this instance.
    ///
    /// A field is a simple key/value pair.
    pub fn add(&mut self, name: &str, value: OperationValue) -> Result<(), OperationFieldsError> {
        if self.0.contains_key(name) {
            return Err(OperationFieldsError::FieldDuplicate);
        }

        self.0.insert(name.to_owned(), value);

        Ok(())
    }

    /// Overwrites an already existing field with a new value.
    pub fn update(
        &mut self,
        name: &str,
        value: OperationValue,
    ) -> Result<(), OperationFieldsError> {
        if !self.0.contains_key(name) {
            return Err(OperationFieldsError::UnknownField);
        }

        self.0.insert(name.to_owned(), value);

        Ok(())
    }

    /// Removes an existing field from this instance.
    pub fn remove(&mut self, name: &str) -> Result<(), OperationFieldsError> {
        if !self.0.contains_key(name) {
            return Err(OperationFieldsError::UnknownField);
        }

        self.0.remove(name);

        Ok(())
    }

    /// Returns a field value.
    pub fn get(&self, name: &str) -> Option<&OperationValue> {
        if !self.0.contains_key(name) {
            return None;
        }

        self.0.get(name)
    }

    /// Returns an array of existing operation keys.
    pub fn keys(&self) -> Vec<String> {
        self.0.keys().cloned().collect()
    }

    /// Returns an iterator of existing operation fields.
    pub fn iter(&self) -> Iter<String, OperationValue> {
        self.0.iter()
    }
}

#[cfg_attr(doc, aquamarine::aquamarine)]
/// Operations describe data mutations in the p2panda network. Authors send operations to create,
/// update or delete documents or collections of data.
///
/// The data itself lives in the `fields` object and is formed after an operation schema.
///
/// Starting from an initial create operation, the following collection of update operations build
/// up a causal graph of mutations which can be resolved into a single value or object during a materialisation process.
/// If a delete operation is publish it signals the deletion of the entire graph and no more update
/// operations should be published.
///
/// All update and delete operations have a `previous_operations` field which contains a vector of operation
/// hash ids which identify the known branch tips at the time of publication. These allow us to build the graph
/// and retain knowledge of the graph state at the time the specific operation was published.
///
/// ## Examples
///
/// All of the below would be valid operation graphs. Operations which refer to more than one previous operation
/// help to reconcile branches. However, if branches exist when the graph is resolved, the materialisation process
/// will still resolves the graph to a single value.
///
/// 1)
/// ```mermaid
/// flowchart LR
///     A --- B --- C --- D;
///     B --- E --- F;
/// ```
///
/// 2)
/// ```mermaid
/// flowchart LR
///     B --- C --- D --- E;
///     A --- B --- E;
/// ```
///
/// 3)
/// ```mermaid
/// flowchart LR
///     A --- B --- C;
///     A --- D --- E --- J;
///     B --- F --- G --- H --- I --- J;
/// ```
///
/// 4)
/// ```mermaid
/// flowchart LR
///     A --- B --- C --- D --- E;
/// ```
#[derive(Clone, Debug, PartialEq, Serialize, Deserialize)]
#[serde(rename_all = "camelCase")]
pub struct Operation {
    /// Describes if this operation creates, updates or deletes data.
    action: OperationAction,

    /// Hash of schema describing format of operation fields.
    schema: Hash,

    /// Version schema of this operation.
    version: OperationVersion,

<<<<<<< HEAD
    /// Optional array of hashes referring to operations directly preceding this one in the document.
    #[serde(skip_serializing_if = "Option::is_none")]
    previous_operations: Option<Vec<Hash>>,

    /// Optional id referring to the data instance.
=======
    /// Optional id referring to the document.
>>>>>>> 8327f2b6
    #[serde(skip_serializing_if = "Option::is_none")]
    id: Option<Hash>,

    /// Optional fields map holding the operation data.
    #[serde(skip_serializing_if = "Option::is_none")]
    fields: Option<OperationFields>,
}

impl Operation {
    /// Returns new create operation.
    ///
    /// ## Example
    ///
    /// ```
    /// # extern crate p2panda_rs;
    /// # fn main() -> Result<(), Box<dyn std::error::Error>> {
    /// use p2panda_rs::hash::Hash;
    /// use p2panda_rs::operation::{Operation, OperationFields, OperationValue, AsOperation};
    ///
    /// let schema_hash_string = "0020c65567ae37efea293e34a9c7d13f8f2bf23dbdc3b5c7b9ab46293111c48fc78b";
    /// let schema_msg_hash = Hash::new(schema_hash_string)?;
    /// let mut msg_fields = OperationFields::new();
    ///
    /// msg_fields
    ///     .add("Zoo", OperationValue::Text("Pandas, Doggos, Cats, and Parrots!".to_owned()))
    ///     .unwrap();
    ///
    /// let create_operation = Operation::new_create(schema_msg_hash, msg_fields)?;
    ///
    /// assert_eq!(AsOperation::is_create(&create_operation), true);
    ///
    /// # Ok(())
    /// # }
    /// ```
    pub fn new_create(schema: Hash, fields: OperationFields) -> Result<Self, OperationError> {
        let operation = Self {
            action: OperationAction::Create,
            version: OperationVersion::Default,
            schema,
            previous_operations: None,
            id: None,
            fields: Some(fields),
        };

        operation.validate()?;

        Ok(operation)
    }

    /// Returns new update operation.
    pub fn new_update(
        schema: Hash,
        id: Hash,
        previous_operations: Vec<Hash>,
        fields: OperationFields,
    ) -> Result<Self, OperationError> {
        let operation = Self {
            action: OperationAction::Update,
            version: OperationVersion::Default,
            schema,
            previous_operations: Some(previous_operations),
            id: Some(id),
            fields: Some(fields),
        };

        operation.validate()?;

        Ok(operation)
    }

    /// Returns new delete operation.
    pub fn new_delete(
        schema: Hash,
        id: Hash,
        previous_operations: Vec<Hash>,
    ) -> Result<Self, OperationError> {
        let operation = Self {
            action: OperationAction::Delete,
            version: OperationVersion::Default,
            schema,
            previous_operations: Some(previous_operations),
            id: Some(id),
            fields: None,
        };

        operation.validate()?;

        Ok(operation)
    }

    /// Encodes operation in CBOR format and returns bytes.
    pub fn to_cbor(&self) -> Vec<u8> {
        // Serialize data to binary CBOR format
        serde_cbor::to_vec(&self).unwrap()
    }

    /// Returns id of the document this operation is part of.
    pub fn id(&self) -> Option<&Hash> {
        self.id.as_ref()
    }

    /// Returns true when operation contains an id.
    pub fn has_id(&self) -> bool {
        self.id().is_some()
    }
}

/// Shared methods for `Operation` and `OperationWithMeta`.
pub trait AsOperation {
    /// Returns action type of operation.
    fn action(&self) -> OperationAction;

    /// Returns schema of operation.
    fn schema(&self) -> Hash;

    /// Returns version of operation.
    fn version(&self) -> OperationVersion;

    /// Returns user data fields of operation.
    fn fields(&self) -> Option<OperationFields>;

    /// Returns previous_operations of this operation.
    fn previous_operations(&self) -> Option<Vec<Hash>>;

    /// Returns true if operation contains fields.
    fn has_fields(&self) -> bool {
        self.fields().is_some()
    }

    /// Returns true if previous_operations contains a value.
    fn has_previous_operations(&self) -> bool {
        self.previous_operations().is_some()
    }

    /// Returns true when instance is create operation.
    fn is_create(&self) -> bool {
        self.action() == OperationAction::Create
    }

    /// Returns true when instance is update operation.
    fn is_update(&self) -> bool {
        self.action() == OperationAction::Update
    }

    /// Returns true when instance is delete operation.
    fn is_delete(&self) -> bool {
        self.action() == OperationAction::Delete
    }
}

impl AsOperation for Operation {
    /// Returns action type of operation.
    fn action(&self) -> OperationAction {
        self.action.to_owned()
    }

    /// Returns version of operation.
    fn version(&self) -> OperationVersion {
        self.version.to_owned()
    }

    /// Returns schema of operation.
    fn schema(&self) -> Hash {
        self.schema.to_owned()
    }

<<<<<<< HEAD
    /// Returns user data fields of operation.
    fn fields(&self) -> Option<OperationFields> {
        self.fields.clone()
=======
    /// Returns application data fields of operation.
    pub fn fields(&self) -> Option<&OperationFields> {
        self.fields.as_ref()
    }

    /// Returns true when operation contains an id.
    pub fn has_id(&self) -> bool {
        self.id.is_some()
>>>>>>> 8327f2b6
    }

    /// Returns previous_operations of this operation.
    fn previous_operations(&self) -> Option<Vec<Hash>> {
        self.previous_operations.clone()
    }
}

/// Decodes an encoded operation and returns it.
impl From<&OperationEncoded> for Operation {
    fn from(operation_encoded: &OperationEncoded) -> Self {
        serde_cbor::from_slice(&operation_encoded.to_bytes()).unwrap()
    }
}

impl Validate for Operation {
    type Error = OperationError;

    fn validate(&self) -> Result<(), Self::Error> {
        // Create and update operations can not have empty fields.
        if !self.is_delete() && (!self.has_fields() || self.fields().unwrap().is_empty()) {
            return Err(OperationError::EmptyFields);
        }

        // Update and delete operations must contain previous_operations.
        if !self.is_create() && (!self.has_previous_operations()) {
            return Err(OperationError::EmptyPreviousOperations);
        }

        // Create operations must not contain previous_operations.
        if self.is_create() && (self.has_previous_operations()) {
            return Err(OperationError::ExistingPreviousOperations);
        }

        Ok(())
    }
}

#[cfg(test)]
mod tests {
    use rstest::rstest;
    use rstest_reuse::apply;

    use std::convert::TryFrom;

    use super::{
        AsOperation, Operation, OperationAction, OperationFields, OperationValue, OperationVersion,
    };
    use crate::hash::Hash;
    use crate::operation::OperationEncoded;
    use crate::test_utils::fixtures::templates::many_valid_operations;
    use crate::test_utils::fixtures::{fields, random_hash, schema};
    use crate::Validate;

    #[test]
    fn operation_fields() {
        let mut fields = OperationFields::new();

        // Detect duplicate
        fields
            .add("test", OperationValue::Text("Hello, Panda!".to_owned()))
            .unwrap();

        assert!(fields
            .add("test", OperationValue::Text("Huhu".to_owned()))
            .is_err());

        // Bail when key does not exist
        assert!(fields
            .update("imagine", OperationValue::Text("Pandaparty".to_owned()))
            .is_err());
    }

    #[rstest]
    fn operation_validation(
        fields: OperationFields,
        schema: Hash,
        #[from(random_hash)] prev_op_id: Hash,
        #[from(random_hash)] id: Hash,
    ) {
        let invalid_create_operation_1 = Operation {
            action: OperationAction::Create,
            version: OperationVersion::Default,
            schema: schema.clone(),
            previous_operations: None,
            id: None,
            // Create operations must contain fields
            fields: None, // Error
        };

        assert!(invalid_create_operation_1.validate().is_err());

        let invalid_create_operation_2 = Operation {
            action: OperationAction::Create,
            version: OperationVersion::Default,
            schema: schema.clone(),
            // Create operations must not contain previous_operations
            previous_operations: Some(vec![prev_op_id.clone()]), // Error
            id: None,
            fields: Some(fields.clone()),
        };

        assert!(invalid_create_operation_2.validate().is_err());

        let invalid_update_operation_1 = Operation {
            action: OperationAction::Update,
            version: OperationVersion::Default,
            schema: schema.clone(),
            // Update operations must contain previous_operations
            previous_operations: None, // Error
            id: Some(id.clone()),
            fields: Some(fields.clone()),
        };

        assert!(invalid_update_operation_1.validate().is_err());

        let invalid_update_operation_2 = Operation {
            action: OperationAction::Update,
            version: OperationVersion::Default,
            schema: schema.clone(),
            previous_operations: Some(vec![prev_op_id]),
            id: Some(id.clone()),
            // Update operations must contain fields
            fields: None, // Error
        };

        assert!(invalid_update_operation_2.validate().is_err());

        let invalid_delete_operation_1 = Operation {
            action: OperationAction::Delete,
            version: OperationVersion::Default,
            schema: schema.clone(),
            // Delete operations must contain previous_operations
            previous_operations: None, // Error
            id: Some(id.clone()),
            fields: None,
        };

        assert!(invalid_delete_operation_1.validate().is_err());

        let invalid_delete_operation_2 = Operation {
            action: OperationAction::Delete,
            version: OperationVersion::Default,
            schema,
            previous_operations: None,
            id: Some(id),
            // Delete operations must not contain fields
            fields: Some(fields), // Error
        };

        assert!(invalid_delete_operation_2.validate().is_err())
    }

    #[rstest]
    fn encode_and_decode(
        schema: Hash,
        #[from(random_hash)] prev_op_id: Hash,
        #[from(random_hash)] id: Hash,
    ) {
        // Create test operation
        let mut fields = OperationFields::new();

        // Add one field for every kind of OperationValue
        fields
            .add("username", OperationValue::Text("bubu".to_owned()))
            .unwrap();

        fields.add("height", OperationValue::Float(3.5)).unwrap();

        fields.add("age", OperationValue::Integer(28)).unwrap();

        fields
            .add("is_admin", OperationValue::Boolean(false))
            .unwrap();

        fields
            .add(
                "profile_picture",
                OperationValue::Relation(Hash::new_from_bytes(vec![1, 2, 3]).unwrap()),
            )
            .unwrap();

        let operation = Operation::new_update(schema, id, vec![prev_op_id], fields).unwrap();

        assert!(operation.is_update());

        // Encode operation ...
        let encoded = OperationEncoded::try_from(&operation).unwrap();

        // ... and decode it again
        let operation_restored = Operation::try_from(&encoded).unwrap();

        assert_eq!(operation, operation_restored);
    }

    #[rstest]
    fn field_ordering(schema: Hash) {
        // Create first test operation
        let mut fields = OperationFields::new();
        fields
            .add("a", OperationValue::Text("sloth".to_owned()))
            .unwrap();
        fields
            .add("b", OperationValue::Text("penguin".to_owned()))
            .unwrap();

        let first_operation = Operation::new_create(schema.clone(), fields).unwrap();

        // Create second test operation with same values but different order of fields
        let mut second_fields = OperationFields::new();
        second_fields
            .add("b", OperationValue::Text("penguin".to_owned()))
            .unwrap();
        second_fields
            .add("a", OperationValue::Text("sloth".to_owned()))
            .unwrap();

        let second_operation = Operation::new_create(schema, second_fields).unwrap();

        assert_eq!(first_operation.to_cbor(), second_operation.to_cbor());
    }

    #[test]
    fn field_iteration() {
        // Create first test operation
        let mut fields = OperationFields::new();
        fields
            .add("a", OperationValue::Text("sloth".to_owned()))
            .unwrap();
        fields
            .add("b", OperationValue::Text("penguin".to_owned()))
            .unwrap();

        let mut field_iterator = fields.iter();

        assert_eq!(
            field_iterator.next().unwrap().1,
            &OperationValue::Text("sloth".to_owned())
        );
        assert_eq!(
            field_iterator.next().unwrap().1,
            &OperationValue::Text("penguin".to_owned())
        );
    }

    #[apply(many_valid_operations)]
    fn many_valid_operations_should_encode(#[case] operation: Operation) {
        assert!(OperationEncoded::try_from(&operation).is_ok())
    }
}<|MERGE_RESOLUTION|>--- conflicted
+++ resolved
@@ -256,15 +256,11 @@
     /// Version schema of this operation.
     version: OperationVersion,
 
-<<<<<<< HEAD
     /// Optional array of hashes referring to operations directly preceding this one in the document.
     #[serde(skip_serializing_if = "Option::is_none")]
     previous_operations: Option<Vec<Hash>>,
 
-    /// Optional id referring to the data instance.
-=======
     /// Optional id referring to the document.
->>>>>>> 8327f2b6
     #[serde(skip_serializing_if = "Option::is_none")]
     id: Option<Hash>,
 
@@ -431,20 +427,9 @@
         self.schema.to_owned()
     }
 
-<<<<<<< HEAD
-    /// Returns user data fields of operation.
+    /// Returns application data fields of operation.
     fn fields(&self) -> Option<OperationFields> {
         self.fields.clone()
-=======
-    /// Returns application data fields of operation.
-    pub fn fields(&self) -> Option<&OperationFields> {
-        self.fields.as_ref()
-    }
-
-    /// Returns true when operation contains an id.
-    pub fn has_id(&self) -> bool {
-        self.id.is_some()
->>>>>>> 8327f2b6
     }
 
     /// Returns previous_operations of this operation.
