--- conflicted
+++ resolved
@@ -203,21 +203,6 @@
 /// The data itself lives in the `fields` object and is formed after an operation schema.
 ///
 /// Starting from an initial create operation, the following collection of update operations build
-<<<<<<< HEAD
-/// up a causal graph of mutations which can be resolved into a single value or object during a materialisation process.
-/// If a delete operation is publish it signals the deletion of the entire graph and no more update
-/// operations should be published.
-///
-/// All update and delete operations have a `previous_operations` field which contains a vector of operation
-/// hash ids which identify the known branch tips at the time of publication. These allow us to build the graph
-/// and retain knowledge of the graph state at the time the specific operation was published.
-///
-/// ## Examples
-///
-/// All of the below would be valid operation graphs. Operations which refer to more than one previous operation
-/// help to reconcile branches. However, if branches exist when the graph is resolved, the materialisation process
-/// will still resolves the graph to a single value.
-=======
 /// up a causal graph of mutations which can be resolved into a single value or object during a
 /// materialisation process. If a delete operation is publish it signals the deletion of the entire
 /// graph and no more update operations should be published.
@@ -232,7 +217,6 @@
 /// All of the below would be valid operation graphs. Operations which refer to more than one
 /// previous operation help to reconcile branches. However, if branches exist when the graph is
 /// resolved, the materialisation process will still resolves the graph to a single value.
->>>>>>> 651a38ed
 ///
 /// 1)
 /// ```mermaid
@@ -277,11 +261,7 @@
     #[serde(skip_serializing_if = "Option::is_none")]
     previous_operations: Option<Vec<Hash>>,
 
-<<<<<<< HEAD
-    /// Optional id referring to the data instance.
-=======
     /// Optional id referring to the document.
->>>>>>> 651a38ed
     #[serde(skip_serializing_if = "Option::is_none")]
     id: Option<Hash>,
 
@@ -448,11 +428,7 @@
         self.schema.to_owned()
     }
 
-<<<<<<< HEAD
-    /// Returns user data fields of operation.
-=======
     /// Returns application data fields of operation.
->>>>>>> 651a38ed
     fn fields(&self) -> Option<OperationFields> {
         self.fields.clone()
     }
@@ -495,32 +471,20 @@
 
 #[cfg(test)]
 mod tests {
+    use std::convert::TryFrom;
+
     use rstest::rstest;
     use rstest_reuse::apply;
 
-    use std::convert::TryFrom;
-
-<<<<<<< HEAD
-    use super::{
-        AsOperation, Operation, OperationAction, OperationFields, OperationValue, OperationVersion,
-    };
-=======
-    use rstest::rstest;
-    use rstest_reuse::apply;
-
->>>>>>> 651a38ed
     use crate::hash::Hash;
     use crate::operation::OperationEncoded;
     use crate::test_utils::fixtures::templates::many_valid_operations;
     use crate::test_utils::fixtures::{fields, random_hash, schema};
     use crate::Validate;
-<<<<<<< HEAD
-=======
 
     use super::{
         AsOperation, Operation, OperationAction, OperationFields, OperationValue, OperationVersion,
     };
->>>>>>> 651a38ed
 
     #[test]
     fn operation_fields() {
