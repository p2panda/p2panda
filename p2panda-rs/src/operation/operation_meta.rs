// SPDX-License-Identifier: AGPL-3.0-or-later

use std::hash::Hash as StdHash;

use crate::entry::{decode_entry, EntrySigned};
use crate::hash::Hash;
use crate::identity::Author;
use crate::operation::{
    AsOperation, Operation, OperationAction, OperationEncoded, OperationFields, OperationVersion,
    OperationWithMetaError,
};
use crate::Validate;

/// Wrapper struct containing an operation, the hash of its entry, and the public key of its
/// author.
<<<<<<< HEAD
#[derive(Debug, Clone)]
=======
#[derive(Debug, Clone, Eq, PartialEq, StdHash)]
>>>>>>> 19b07fe8
pub struct OperationWithMeta {
    /// The hash of this operations entry.
    operation_id: Hash,

    /// The public key of the author who published this operation.
    public_key: Author,

    /// The actual operation this struct wraps.
    operation: Operation,
}

impl OperationWithMeta {
    /// Returns a new `OperationWithMeta` instance.
    pub fn new(
        entry_encoded: &EntrySigned,
        operation_encoded: &OperationEncoded,
    ) -> Result<Self, OperationWithMetaError> {
        let operation = Operation::from(operation_encoded);

        // This validates that the entry and operation are correctly matching
        decode_entry(entry_encoded, Some(operation_encoded))?;

        let operation_with_meta = Self {
            operation_id: entry_encoded.hash(),
            public_key: entry_encoded.author(),
            operation,
        };

        operation_with_meta.validate()?;

        Ok(operation_with_meta)
    }

    /// Returns the identifier for this operation.
    pub fn operation_id(&self) -> &Hash {
        &self.operation_id
    }

    /// Returns the public key of the author of this operation.
    pub fn public_key(&self) -> &Author {
        &self.public_key
    }

    /// Returns the wrapped operation.
    pub fn operation(&self) -> &Operation {
        &self.operation
    }
}

impl AsOperation for OperationWithMeta {
    /// Returns action type of operation.
    fn action(&self) -> OperationAction {
        self.operation.action().to_owned()
    }

    /// Returns version of operation.
    fn version(&self) -> OperationVersion {
        self.operation.version().to_owned()
    }

    /// Returns schema of operation.
    fn schema(&self) -> Hash {
        self.operation.schema()
    }

    /// Returns data fields of operation.
    fn fields(&self) -> Option<OperationFields> {
        self.operation.fields()
    }

    /// Returns vector of previous operations.
    fn previous_operations(&self) -> Option<Vec<Hash>> {
        self.operation.previous_operations()
    }
}

impl PartialEq for OperationWithMeta {
    fn eq(&self, other: &Self) -> bool {
        self.operation().to_cbor() == other.operation().to_cbor()
    }
}

impl Eq for OperationWithMeta {}

impl Validate for OperationWithMeta {
    type Error = OperationWithMetaError;

    fn validate(&self) -> Result<(), Self::Error> {
        self.operation.validate()?;
        self.public_key.validate()?;
        self.operation_id.validate()?;

        Ok(())
    }
}

#[cfg(test)]
mod tests {
    use std::collections::HashMap;

    use rstest::rstest;
    use rstest_reuse::apply;

    use crate::entry::EntrySigned;
    use crate::operation::{AsOperation, OperationEncoded, OperationValue};
    use crate::test_utils::fixtures::defaults::hash;
    use crate::test_utils::fixtures::templates::{
        all_meta_operation_types, implements_as_operation,
    };
    use crate::test_utils::fixtures::{
        create_operation, defaults, entry_signed_encoded, fields, operation_encoded,
    };
    use crate::Validate;

    use super::OperationWithMeta;

    #[rstest]
    #[should_panic]
    #[case(operation_encoded(create_operation(hash(), fields(vec![("message", OperationValue::Text("Not the right message".to_string()))]))))]
    #[case(operation_encoded(defaults::create_operation()))]
    fn create_operation_with_meta(
        entry_signed_encoded: EntrySigned,
        #[case] operation_encoded: OperationEncoded,
    ) {
        let operation_with_meta = OperationWithMeta::new(&entry_signed_encoded, &operation_encoded);
        assert!(operation_with_meta.is_ok())
    }

    #[apply(all_meta_operation_types)]
    fn only_some_operations_should_contain_fields(#[case] operation_with_meta: OperationWithMeta) {
        if operation_with_meta.is_create() {
            assert!(operation_with_meta.operation().fields().is_some());
        }

        if operation_with_meta.is_update() {
            assert!(operation_with_meta.operation().fields().is_some());
        }

        if operation_with_meta.is_delete() {
            assert!(operation_with_meta.operation().fields().is_none());
        }
    }

    #[apply(all_meta_operation_types)]
    fn operations_should_validate(#[case] operation_with_meta: OperationWithMeta) {
        assert!(operation_with_meta.operation().validate().is_ok());
        assert!(operation_with_meta.validate().is_ok())
    }

    #[apply(all_meta_operation_types)]
    fn trait_methods_should_match(#[case] operation_with_meta: OperationWithMeta) {
        let operation = operation_with_meta.operation();
        assert_eq!(operation_with_meta.fields(), operation.fields());
        assert_eq!(operation_with_meta.action(), operation.action());
        assert_eq!(operation_with_meta.version(), operation.version());
        assert_eq!(operation_with_meta.schema(), operation.schema());
        assert_eq!(
            operation_with_meta.previous_operations(),
            operation.previous_operations()
        );
    }

    #[apply(implements_as_operation)]
    fn operation_has_same_trait_methods(#[case] operation: impl AsOperation) {
        operation.is_create();
        operation.is_update();
        operation.fields();
        operation.action();
        operation.version();
        operation.schema();
        operation.previous_operations();
        operation.has_fields();
        operation.has_previous_operations();
    }

    #[apply(all_meta_operation_types)]
    fn it_hashes(#[case] operation_with_meta: OperationWithMeta) {
        let mut hash_map = HashMap::new();
        let key_value = "Value identified by a hash".to_string();
        hash_map.insert(&operation_with_meta, key_value.clone());
        let key_value_retrieved = hash_map.get(&operation_with_meta).unwrap().to_owned();
        assert_eq!(key_value, key_value_retrieved)
    }
}<|MERGE_RESOLUTION|>--- conflicted
+++ resolved
@@ -13,11 +13,7 @@
 
 /// Wrapper struct containing an operation, the hash of its entry, and the public key of its
 /// author.
-<<<<<<< HEAD
-#[derive(Debug, Clone)]
-=======
 #[derive(Debug, Clone, Eq, PartialEq, StdHash)]
->>>>>>> 19b07fe8
 pub struct OperationWithMeta {
     /// The hash of this operations entry.
     operation_id: Hash,
