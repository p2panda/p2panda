--- conflicted
+++ resolved
@@ -1,11 +1,9 @@
-<<<<<<< HEAD
+// SPDX-License-Identifier: AGPL-3.0-or-later
+
 #[cfg(test)]
 mod tests {
-=======
-// SPDX-License-Identifier: AGPL-3.0-or-later
 
 use std::convert::TryFrom;
->>>>>>> 1e8c6db3
 
     use std::convert::TryFrom;
 
