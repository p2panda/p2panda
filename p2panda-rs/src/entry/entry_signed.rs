--- conflicted
+++ resolved
@@ -112,23 +112,12 @@
     }
 }
 
-<<<<<<< HEAD
 impl Display for EntrySigned {
     fn fmt(&self, f: &mut std::fmt::Formatter<'_>) -> std::fmt::Result {
         write!(f, "{}", self.as_str())
     }
 }
 
-#[cfg(any(feature = "testing", test))]
-impl EntrySigned {
-    pub fn new_without_validation(value: &str) -> Result<Self, EntrySignedError> {
-        let inner = Self(value.to_owned());
-        Ok(inner)
-    }
-}
-
-=======
->>>>>>> e06fd08c
 /// Converts an `EntrySigned` into a Bamboo Entry to interact with the
 /// `bamboo_rs_core_ed25519_yasmf` crate.
 impl From<&EntrySigned> for BambooEntry {
@@ -166,6 +155,14 @@
         };
 
         Ok(())
+    }
+}
+
+#[cfg(any(feature = "testing", test))]
+impl EntrySigned {
+    pub fn new_without_validation(value: &str) -> Result<Self, EntrySignedError> {
+        let inner = Self(value.to_owned());
+        Ok(inner)
     }
 }
 
