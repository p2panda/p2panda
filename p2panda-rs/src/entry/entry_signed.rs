--- conflicted
+++ resolved
@@ -135,14 +135,15 @@
 
 #[cfg(test)]
 mod tests {
-<<<<<<< HEAD
     use rstest::rstest;
+    use rstest_reuse::apply;
+    use std::collections::HashMap;
     use std::convert::TryInto;
 
     use crate::{
-        entry::EntrySigned,
+        entry::{sign_and_encode, Entry, EntrySigned},
         identity::KeyPair,
-        test_utils::fixtures::{entry_signed_encoded, key_pair},
+        test_utils::fixtures::{entry_signed_encoded, key_pair, templates::many_valid_entries},
     };
 
     #[rstest]
@@ -160,19 +161,6 @@
         let size: usize = entry_signed_encoded.size().try_into().unwrap();
         assert_eq!(size, entry_signed_encoded.to_bytes().len())
     }
-=======
-    use std::collections::HashMap;
-
-    use rstest::rstest;
-    use rstest_reuse::apply;
-
-    use crate::entry::{sign_and_encode, Entry};
-    use crate::identity::KeyPair;
-    use crate::test_utils::fixtures::key_pair;
-    use crate::test_utils::fixtures::templates::many_valid_entries;
-
-    use super::EntrySigned;
->>>>>>> 19b07fe8
 
     #[test]
     fn validate() {
