// SPDX-License-Identifier: AGPL-3.0-or-later

//! Helper methods for generating common p2panda data objects. Used when generating fixtures and in the mock node and client implementations.
//! The primary reason we seperate this from the main fixture logic is that these methods can be imported and used outside of testing modules,
//! whereas the fixture macros can only be injected into rstest defined methods.
use serde::Serialize;

use crate::entry::{Entry, EntrySigned, LogId, SeqNum};
use crate::hash::Hash;
use crate::identity::KeyPair;
use crate::operation::{
    Operation, OperationEncoded, OperationFields, OperationValue, OperationWithMeta,
};
use crate::test_utils::constants::DEFAULT_SCHEMA_HASH;

/// A custom `Result` type to be able to dynamically propagate `Error` types.
pub type Result<T> = std::result::Result<T, Box<dyn std::error::Error>>;

/// Struct which contains the values for the next entry args needed when publishing a new entry.
#[derive(Serialize, Debug)]
pub struct NextEntryArgs {
    /// The backlink of the next entry, can be None if this is the first entry published
    pub backlink: Option<Hash>,
    /// The skiplink of the next entry, can be None if it's the same as the backlink
    pub skiplink: Option<Hash>,
    /// The seq number for the next entry
    pub seq_num: SeqNum,
    /// The log id of this log
    pub log_id: LogId,
}

/// A helper method for easily generating an operation of any type (`CREATE`, `UPDATE`, `DELETE`).
///
/// If a value for `fields` is provided, this is a `CREATE` operation.
/// If values for both `fields` and `document_id` are provided, this is an `UPDATE` operation.
/// If no value for `fields` is provided, this is a `DELETE` operation.
pub fn any_operation(
    fields: Option<OperationFields>,
<<<<<<< HEAD
    instance_id: Option<Hash>,
=======
    document_id: Option<Hash>,
>>>>>>> 651a38ed
    previous_operations: Option<Vec<Hash>>,
) -> Operation {
    match fields {
        // It's a CREATE operation
<<<<<<< HEAD
        Some(fields) if instance_id.is_none() => {
=======
        Some(fields) if document_id.is_none() => {
>>>>>>> 651a38ed
            Operation::new_create(hash(DEFAULT_SCHEMA_HASH), fields).unwrap()
        }
        // It's an UPDATE operation
        Some(fields) => Operation::new_update(
            hash(DEFAULT_SCHEMA_HASH),
<<<<<<< HEAD
            instance_id.unwrap(),
=======
            document_id.unwrap(),
>>>>>>> 651a38ed
            previous_operations.unwrap(),
            fields,
        )
        .unwrap(),
        // It's a DELETE operation
        None => Operation::new_delete(
            hash(DEFAULT_SCHEMA_HASH),
<<<<<<< HEAD
            instance_id.unwrap(),
=======
            document_id.unwrap(),
>>>>>>> 651a38ed
            previous_operations.unwrap(),
        )
        .unwrap(),
    }
}

/// Helper method for generating OperationFields from a vector of key-value tuples, currently only string types are implemented.
pub fn operation_fields(fields: Vec<(&str, OperationValue)>) -> OperationFields {
    let mut operation_fields = OperationFields::new();
    for (key, value) in fields.iter() {
        operation_fields.add(key, value.to_owned()).unwrap();
    }
    operation_fields
}

/// Generate a new key pair, not based on the default private key.
pub fn new_key_pair() -> KeyPair {
    KeyPair::new()
}

/// Generate a key pair from a private key.
pub fn keypair_from_private(private_key: String) -> KeyPair {
    KeyPair::from_private_key_str(&private_key).unwrap()
}

/// Generate a sequence number based on passed i64 value.
pub fn seq_num(n: i64) -> SeqNum {
    SeqNum::new(n).unwrap()
}

/// Generate a hash based on a hash string.
pub fn hash(hash_str: &str) -> Hash {
    Hash::new(hash_str).unwrap()
}

/// Generate an entry based on passed values.
pub fn entry(
    operation: Operation,
    skiplink: Option<Hash>,
    backlink: Option<Hash>,
    seq_num: SeqNum,
) -> Entry {
    Entry::new(
        &LogId::default(),
        Some(&operation),
        skiplink.as_ref(),
        backlink.as_ref(),
        &seq_num,
    )
    .unwrap()
}

/// Generate a create operation based on passed schema hash and operation fields.
pub fn create_operation(schema: Hash, fields: OperationFields) -> Operation {
    Operation::new_create(schema, fields).unwrap()
}

<<<<<<< HEAD
/// Generate an update operation based on passed schema hash, instance id and operation fields.
pub fn update_operation(
    schema: Hash,
    instance_id: Hash,
    previous_operations: Vec<Hash>,
    fields: OperationFields,
) -> Operation {
    Operation::new_update(schema, instance_id, previous_operations, fields).unwrap()
}

/// Generate a delete operation based on passed schema hash and instance id.
pub fn delete_operation(
    schema: Hash,
    instance_id: Hash,
    previous_operations: Vec<Hash>,
) -> Operation {
    Operation::new_delete(schema, instance_id, previous_operations).unwrap()
}

/// Generate a create meta operation based on passed entry hash, author and operation.
=======
/// Generate an update operation based on passed schema hash, document id and operation fields.
pub fn update_operation(
    schema: Hash,
    document_id: Hash,
    previous_operations: Vec<Hash>,
    fields: OperationFields,
) -> Operation {
    Operation::new_update(schema, document_id, previous_operations, fields).unwrap()
}

/// Generate a delete operation based on passed schema hash and document id.
pub fn delete_operation(
    schema: Hash,
    document_id: Hash,
    previous_operations: Vec<Hash>,
) -> Operation {
    Operation::new_delete(schema, document_id, previous_operations).unwrap()
}

/// Generate a create meta operation based on passed encoded entry and operation.
>>>>>>> 651a38ed
pub fn meta_operation(
    entry_signed_encoded: EntrySigned,
    operation_encoded: OperationEncoded,
) -> OperationWithMeta {
    OperationWithMeta::new(&entry_signed_encoded, &operation_encoded).unwrap()
}

#[cfg(test)]
mod tests {
    use super::*;
    use crate::test_utils::constants::DEFAULT_HASH;

    #[test]
    fn default_hash() {
        let default_hash = Hash::new_from_bytes(vec![1, 2, 3]).unwrap();
        assert_eq!(default_hash.as_str(), DEFAULT_HASH)
    }

    #[test]
    fn default_schema() {
        let default_schema_hash = Hash::new_from_bytes(vec![3, 2, 1]).unwrap();
        assert_eq!(default_schema_hash.as_str(), DEFAULT_SCHEMA_HASH)
    }
}<|MERGE_RESOLUTION|>--- conflicted
+++ resolved
@@ -36,30 +36,18 @@
 /// If no value for `fields` is provided, this is a `DELETE` operation.
 pub fn any_operation(
     fields: Option<OperationFields>,
-<<<<<<< HEAD
-    instance_id: Option<Hash>,
-=======
     document_id: Option<Hash>,
->>>>>>> 651a38ed
     previous_operations: Option<Vec<Hash>>,
 ) -> Operation {
     match fields {
         // It's a CREATE operation
-<<<<<<< HEAD
-        Some(fields) if instance_id.is_none() => {
-=======
         Some(fields) if document_id.is_none() => {
->>>>>>> 651a38ed
             Operation::new_create(hash(DEFAULT_SCHEMA_HASH), fields).unwrap()
         }
         // It's an UPDATE operation
         Some(fields) => Operation::new_update(
             hash(DEFAULT_SCHEMA_HASH),
-<<<<<<< HEAD
-            instance_id.unwrap(),
-=======
             document_id.unwrap(),
->>>>>>> 651a38ed
             previous_operations.unwrap(),
             fields,
         )
@@ -67,11 +55,7 @@
         // It's a DELETE operation
         None => Operation::new_delete(
             hash(DEFAULT_SCHEMA_HASH),
-<<<<<<< HEAD
-            instance_id.unwrap(),
-=======
             document_id.unwrap(),
->>>>>>> 651a38ed
             previous_operations.unwrap(),
         )
         .unwrap(),
@@ -129,28 +113,6 @@
     Operation::new_create(schema, fields).unwrap()
 }
 
-<<<<<<< HEAD
-/// Generate an update operation based on passed schema hash, instance id and operation fields.
-pub fn update_operation(
-    schema: Hash,
-    instance_id: Hash,
-    previous_operations: Vec<Hash>,
-    fields: OperationFields,
-) -> Operation {
-    Operation::new_update(schema, instance_id, previous_operations, fields).unwrap()
-}
-
-/// Generate a delete operation based on passed schema hash and instance id.
-pub fn delete_operation(
-    schema: Hash,
-    instance_id: Hash,
-    previous_operations: Vec<Hash>,
-) -> Operation {
-    Operation::new_delete(schema, instance_id, previous_operations).unwrap()
-}
-
-/// Generate a create meta operation based on passed entry hash, author and operation.
-=======
 /// Generate an update operation based on passed schema hash, document id and operation fields.
 pub fn update_operation(
     schema: Hash,
@@ -171,7 +133,6 @@
 }
 
 /// Generate a create meta operation based on passed encoded entry and operation.
->>>>>>> 651a38ed
 pub fn meta_operation(
     entry_signed_encoded: EntrySigned,
     operation_encoded: OperationEncoded,
