// SPDX-License-Identifier: AGPL-3.0-or-later

//! Constants used across the test_utils module for default values.

use crate::operation::OperationValue;

/// The default test hash, used when a hash is needed for testing, it's the default hash in
/// fixtures when a custom value isn't specified.
pub const HASH: &str = "0020b177ec1bf26dfb3b7010d473e6d44713b29b765b99c6e60ecbfae742de496543";

/// The default test schema id, used as the default in all fixtures.
pub const SCHEMA_ID: &str =
    "venue_0020c65567ae37efea293e34a9c7d13f8f2bf23dbdc3b5c7b9ab46293111c48fc78b";

/// The default private key string, used for creating authors and public keys in fixtures.
pub const PRIVATE_KEY: &str = "eb852fefa703901e42f17cdc2aa507947f392a72101b2c1a6d30023af14f75e2";

/// The sequence number of entries containing skiplinks up to seq_num = 20.
pub const SKIPLINK_SEQ_NUMS: [u64; 5] = [4, 8, 12, 13, 17];

/// The default fields used throughout the fixtures module.
pub fn test_fields() -> Vec<(&'static str, OperationValue)> {
    [
        ("username", OperationValue::Text("bubu".to_owned())),
        ("age", OperationValue::Integer(28)),
        ("height", OperationValue::Float(3.5)),
        ("is_admin", OperationValue::Boolean(false)),
        (
            "profile_picture",
            OperationValue::Relation(crate::operation::Relation::new(
                "0020b177ec1bf26dfb3b7010d473e6d44713b29b765b99c6e60ecbfae742de496543"
                    .parse()
                    .unwrap(),
            )),
        ),
        (
            "my_friends",
            OperationValue::RelationList(crate::operation::RelationList::new(vec![
                "0020b177ec1bf26dfb3b7010d473e6d44713b29b765b99c6e60ecbfae742de496543"
                    .parse()
                    .unwrap(),
            ])),
        ),
    ]
    .to_vec()
}

#[cfg(test)]
mod tests {
    use super::*;
    use crate::hash::Hash;
    use crate::operation::OperationId;
    use crate::schema::SchemaId;

    #[test]
    fn default_hash() {
        let default_hash = Hash::new_from_bytes(vec![1, 2, 3]).unwrap();
<<<<<<< HEAD
        assert_eq!(default_hash.to_string(), DEFAULT_HASH)
=======
        assert_eq!(default_hash.as_str(), HASH)
>>>>>>> e06fd08c
    }

    #[test]
    fn default_schema() {
        let venue_schema_hash: OperationId = Hash::new_from_bytes(vec![3, 2, 1]).unwrap().into();
        let schema = SchemaId::new_application("venue", &venue_schema_hash.into());
<<<<<<< HEAD
        assert_eq!(schema.to_string(), TEST_SCHEMA_ID)
=======
        assert_eq!(schema.as_str(), SCHEMA_ID)
>>>>>>> e06fd08c
    }
}<|MERGE_RESOLUTION|>--- conflicted
+++ resolved
@@ -55,21 +55,13 @@
     #[test]
     fn default_hash() {
         let default_hash = Hash::new_from_bytes(vec![1, 2, 3]).unwrap();
-<<<<<<< HEAD
-        assert_eq!(default_hash.to_string(), DEFAULT_HASH)
-=======
         assert_eq!(default_hash.as_str(), HASH)
->>>>>>> e06fd08c
     }
 
     #[test]
     fn default_schema() {
         let venue_schema_hash: OperationId = Hash::new_from_bytes(vec![3, 2, 1]).unwrap().into();
         let schema = SchemaId::new_application("venue", &venue_schema_hash.into());
-<<<<<<< HEAD
-        assert_eq!(schema.to_string(), TEST_SCHEMA_ID)
-=======
-        assert_eq!(schema.as_str(), SCHEMA_ID)
->>>>>>> e06fd08c
+        assert_eq!(schema.to_string(), SCHEMA_ID)
     }
 }