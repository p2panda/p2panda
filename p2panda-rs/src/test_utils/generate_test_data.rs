--- conflicted
+++ resolved
@@ -20,11 +20,7 @@
     let panda = Client::new("panda".to_string(), new_key_pair());
 
     // Publish a CREATE operation
-<<<<<<< HEAD
-    let entry1_hash = send_to_node(
-=======
     let document_id = send_to_node(
->>>>>>> 8327f2b6
         &mut node,
         &panda,
         &create_operation(
@@ -43,12 +39,8 @@
         &panda,
         &update_operation(
             hash(DEFAULT_SCHEMA_HASH),
-<<<<<<< HEAD
-            entry1_hash.clone(),
-            vec![entry1_hash.clone()],
-=======
             document_id.clone(),
->>>>>>> 8327f2b6
+            vec![document_id.clone()],
             operation_fields(vec![(
                 "message",
                 OperationValue::Text("Which I now update.".to_string()),
@@ -58,21 +50,18 @@
     .unwrap();
 
     // Publish another UPDATE operation
-    send_to_node(
+    let entry3_hash = send_to_node(
         &mut node,
         &panda,
-<<<<<<< HEAD
-        &delete_operation(hash(DEFAULT_SCHEMA_HASH), entry1_hash, vec![entry2_hash]),
-=======
         &update_operation(
             hash(DEFAULT_SCHEMA_HASH),
             document_id.clone(),
+            vec![entry2_hash],
             operation_fields(vec![(
                 "message",
                 OperationValue::Text("And then update again.".to_string()),
             )]),
         ),
->>>>>>> 8327f2b6
     )
     .unwrap();
 
@@ -80,7 +69,7 @@
     send_to_node(
         &mut node,
         &panda,
-        &delete_operation(hash(DEFAULT_SCHEMA_HASH), document_id),
+        &delete_operation(hash(DEFAULT_SCHEMA_HASH), document_id, vec![entry3_hash]),
     )
     .unwrap();
 
