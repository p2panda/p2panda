// SPDX-License-Identifier: AGPL-3.0-or-later

/// Generate JSON formatted test data. This is run with the `cargo run --bin json-test-data`
/// command. The output data can be used for testing a p2panda implementation. It is currently used
/// in `p2panda-js`.
use p2panda_rs::operation::OperationValue;
use p2panda_rs::test_utils::constants::DEFAULT_SCHEMA_HASH;
use p2panda_rs::test_utils::mocks::Client;
use p2panda_rs::test_utils::mocks::{send_to_node, Node};
use p2panda_rs::test_utils::test_data::json_data::generate_test_data;
use p2panda_rs::test_utils::utils::{
    create_operation, delete_operation, hash, new_key_pair, operation_fields, update_operation,
};

fn main() {
    // Instantiate mock node
    let mut node = Node::new();

    // Instantiate one client called "panda"
    let panda = Client::new("panda".to_string(), new_key_pair());

    // Publish a CREATE operation
    let (entry1_hash, _) = send_to_node(
        &mut node,
        &panda,
        &create_operation(
            hash(DEFAULT_SCHEMA_HASH),
            operation_fields(vec![(
                "message",
                OperationValue::Text("Ohh, my first message!".to_string()),
            )]),
        ),
    )
    .unwrap();

    // Publish an UPDATE operation
    let (entry2_hash, _) = send_to_node(
        &mut node,
        &panda,
        &update_operation(
            hash(DEFAULT_SCHEMA_HASH),
<<<<<<< HEAD
            vec![document_id],
=======
            vec![entry1_hash],
>>>>>>> 30956e21
            operation_fields(vec![(
                "message",
                OperationValue::Text("Which I now update.".to_string()),
            )]),
        ),
    )
    .unwrap();

    // Publish another UPDATE operation
    let (entry3_hash, _) = send_to_node(
        &mut node,
        &panda,
        &update_operation(
            hash(DEFAULT_SCHEMA_HASH),
            vec![entry2_hash],
            operation_fields(vec![(
                "message",
                OperationValue::Text("And then update again.".to_string()),
            )]),
        ),
    )
    .unwrap();

    // Publish an DELETE operation
    send_to_node(
        &mut node,
        &panda,
        &delete_operation(hash(DEFAULT_SCHEMA_HASH), vec![entry3_hash]),
    )
    .unwrap();

    // Get the database represented as json and formatted ready to be used as test data in
    // `p2panda-js`
    let formatted_data = generate_test_data(&mut node, vec![panda]);

    println!("{}", serde_json::to_string_pretty(&formatted_data).unwrap());
}

#[cfg(test)]
mod tests {
    /// Generate json formatted test data
    use serde_json::Value;

    use p2panda_rs::operation::OperationValue;
    use p2panda_rs::test_utils::constants::{DEFAULT_PRIVATE_KEY, DEFAULT_SCHEMA_HASH};
    use p2panda_rs::test_utils::mocks::Client;
    use p2panda_rs::test_utils::mocks::{send_to_node, Node};
    use p2panda_rs::test_utils::test_data::json_data::generate_test_data;
    use p2panda_rs::test_utils::utils::{
        create_operation, hash, keypair_from_private, operation_fields,
    };

    #[test]
    fn test_data() {
        // Instantiate mock node
        let mut node = Node::new();

        // Instantiate one client called "panda"
        let panda = Client::new(
            "panda".to_string(),
            keypair_from_private(DEFAULT_PRIVATE_KEY.into()),
        );

        // Publish a CREATE operation
        send_to_node(
            &mut node,
            &panda,
            &create_operation(
                hash(DEFAULT_SCHEMA_HASH),
                operation_fields(vec![(
                    "message",
                    OperationValue::Text("Ohh, my first message!".to_string()),
                )]),
            ),
        )
        .unwrap();

        const TEST_DATA: &str = r#"{
            "panda": {
              "publicKey": "2f8e50c2ede6d936ecc3144187ff1c273808185cfbc5ff3d3748d1ff7353fc96",
              "privateKey": "eb852fefa703901e42f17cdc2aa507947f392a72101b2c1a6d30023af14f75e2",
              "logs": [
                {
                  "encodedEntries": [
                    {
                      "author": "2f8e50c2ede6d936ecc3144187ff1c273808185cfbc5ff3d3748d1ff7353fc96",
                      "entryBytes": "002f8e50c2ede6d936ecc3144187ff1c273808185cfbc5ff3d3748d1ff7353fc9601019c0020bbf34ae370b167c4950df17089ca322965c4e5c92e1b13a1f0fc4d62ce82e4945a5f886704bff7649499fab618e39a38ad8ae8907cb9ee3152b9f646d84b5acefdfe5ab467d60cdc9d495c43a3c9abed169a848eaf90fabd02264c99fcdd4c07",
                      "entryHash": "00207d5dd2f46f4ea413a078bc6a8df5064c4869558f03727e7b4404298e7b7ac6d6",
                      "payloadBytes": "a466616374696f6e6663726561746566736368656d61784430303230633635353637616533376566656132393365333461396337643133663866326266323364626463336235633762396162343632393331313163343866633738626776657273696f6e01666669656c6473a1676d657373616765a26474797065637374726576616c7565764f68682c206d79206669727374206d65737361676521",
                      "payloadHash": "0020bbf34ae370b167c4950df17089ca322965c4e5c92e1b13a1f0fc4d62ce82e494",
                      "logId": "1",
                      "seqNum": "1"
                    }
                  ],
                  "decodedOperations": [
                    {
                      "action": "create",
                      "schema": "0020c65567ae37efea293e34a9c7d13f8f2bf23dbdc3b5c7b9ab46293111c48fc78b",
                      "version": 1,
                      "fields": {
                        "message": {
                          "type": "str",
                          "value": "Ohh, my first message!"
                        }
                      }
                    }
                  ],
                  "nextEntryArgs": [
                    {
                      "entryHashBacklink": null,
                      "entryHashSkiplink": null,
                      "seqNum": "1",
                      "logId": "1"
                    },
                    {
                      "entryHashBacklink": "00207d5dd2f46f4ea413a078bc6a8df5064c4869558f03727e7b4404298e7b7ac6d6",
                      "entryHashSkiplink": null,
                      "seqNum": "2",
                      "logId": "1"
                    }
                  ]
                }
              ]
            }
          }"#;

        // Generate test data
        let generated_test_data = generate_test_data(&mut node, vec![panda]);

        // Convert to json string
        let generated_test_data_str = serde_json::to_string(&generated_test_data).unwrap();

        // Convert both strings into json objects for comparison
        let generated_test_data_json: Value =
            serde_json::from_str(&generated_test_data_str).unwrap();
        let fixture_test_data_json: Value = serde_json::from_str(TEST_DATA).unwrap();

        // Both should be equal
        assert_eq!(generated_test_data_json, fixture_test_data_json);
    }

    #[test]
    fn test_main() {
        // Check that example values actually work
        crate::main();
    }
}<|MERGE_RESOLUTION|>--- conflicted
+++ resolved
@@ -39,11 +39,7 @@
         &panda,
         &update_operation(
             hash(DEFAULT_SCHEMA_HASH),
-<<<<<<< HEAD
-            vec![document_id],
-=======
             vec![entry1_hash],
->>>>>>> 30956e21
             operation_fields(vec![(
                 "message",
                 OperationValue::Text("Which I now update.".to_string()),
