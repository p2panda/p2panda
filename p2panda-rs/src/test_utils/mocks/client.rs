--- conflicted
+++ resolved
@@ -10,12 +10,7 @@
 //! ```
 //! # extern crate p2panda_rs;
 //! # fn main() -> Result<(), Box<dyn std::error::Error>> {
-<<<<<<< HEAD
-//! use p2panda_rs::test_utils::mocks::client::Client;
-//! use p2panda_rs::test_utils::mocks::node::{send_to_node, Node};
-=======
 //! use p2panda_rs::test_utils::mocks::{Client, send_to_node, Node};
->>>>>>> 560694b5
 //! use p2panda_rs::test_utils::{create_message, hash, message_fields,
 //!     new_key_pair, update_message, DEFAULT_SCHEMA_HASH
 //! };
