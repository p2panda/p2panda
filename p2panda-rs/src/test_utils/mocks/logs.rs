--- conflicted
+++ resolved
@@ -102,14 +102,7 @@
             schema: entry.operation().unwrap().schema(),
             entries: Vec::new(),
         };
-<<<<<<< HEAD
-        log.add_entry(LogEntry::new(
-            entry_signed.to_owned(),
-            operation_encoded.to_owned(),
-        ));
-=======
         log.add_entry(LogEntry::new(entry_signed, operation_encoded));
->>>>>>> 30956e21
         log
     }
 
@@ -145,11 +138,7 @@
 
     /// Returns the next sequence number for this log.
     pub fn next_seq_num(&self) -> SeqNum {
-<<<<<<< HEAD
-        SeqNum::new((self.entries.len() + 1) as i64).unwrap()
-=======
         SeqNum::new((self.entries.len() + 1) as u64).unwrap()
->>>>>>> 30956e21
     }
 }
 
@@ -181,11 +170,7 @@
 
     /// Get the next available log id for this author.
     pub fn next_log_id(&self) -> LogId {
-<<<<<<< HEAD
-        LogId::new((self.0.len() + 1) as i64)
-=======
         LogId::new((self.0.len() + 1) as u64)
->>>>>>> 30956e21
     }
 
     /// Returns an iterator over all logs by this author.
@@ -221,8 +206,6 @@
     fn default() -> Self {
         Self::new()
     }
-<<<<<<< HEAD
-=======
 }
 
 #[cfg(test)]
@@ -298,5 +281,4 @@
             LogId::new(1)
         );
     }
->>>>>>> 30956e21
 }