// SPDX-License-Identifier: AGPL-3.0-or-later

use std::convert::TryFrom;

use bamboo_rs_core_ed25519_yasmf::entry::MAX_ENTRY_SIZE;
use bamboo_rs_core_ed25519_yasmf::{Signature as BambooSignature, YasmfHash};
use lipmaa_link::is_skip_link;
use rstest::fixture;
use varu64::encode as varu64_encode;

use crate::entry::{sign_and_encode, Entry, EntrySigned, LogId, SeqNum};
use crate::hash::{Blake3ArrayVec, Hash};
use crate::identity::KeyPair;
use crate::operation::{Operation, OperationEncoded};

use crate::test_utils::constants::default_fields;
use crate::test_utils::fixtures::{key_pair, operation, operation_fields, random_hash};

/// Fixture which injects an `Entry` into a test method. Default values are those of
/// the first entry in log number 1. The default payload is a CREATE operation containing
/// the default testing fields.
///
/// Default values can be overridden at testing time by passing in custom operation, seq number, log_id,
/// backlink, skiplink and operation. The `#[with()]` tag can be used to partially change default
/// values.
///
/// ```
/// # extern crate p2panda_rs;
/// # fn main() -> Result<(), Box<dyn std::error::Error>> {
/// # #[cfg(test)]
/// # mod tests {
/// use rstest::rstest;
/// use p2panda_rs::test_utils::fixtures::entry;
///
/// #[rstest]
/// fn inserts_the_default_entry(entry: Entry) {
///     assert_eq!(entry.seq_num().as_u64(), 1)
/// }
///
/// #[rstest]
/// fn just_change_the_log_id(#[with(1, 2)] entry: Entry) {
///     assert_eq!(entry.seq_num().as_u64(), 2)
/// }
///
/// #[rstest]
/// #[case(entry(1, 1, None, None, None))]
/// #[should_panic]
/// #[case(entry(0, 1, None, None, None))]
/// #[should_panic]
/// #[case::panic(entry(1, 1, Some(DEFAULT_HASH.parse().unwrap()), None, None))]
/// fn different_cases_pass_or_panic(#[case] _entry: Entry) {}
///
/// # }
/// # Ok(())
/// # }
/// ```
#[fixture]
pub fn entry(
    #[default(1)] seq_num: u64,
    #[default(1)] log_id: u64,
    #[default(None)] backlink: Option<Hash>,
    #[default(None)] skiplink: Option<Hash>,
    #[default(Some(operation(Some(operation_fields(default_fields())), None, None)))]
    operation: Option<Operation>,
) -> Entry {
    Entry::new(
        &LogId::new(log_id),
        operation.as_ref(),
        skiplink.as_ref(),
        backlink.as_ref(),
        &SeqNum::new(seq_num).unwrap(),
    )
    .unwrap()
}

/// Fixture which injects an `Entry` with auto generated valid values for backlink, skiplink and
/// operation.
///
/// seq_num and log_id can be overridden at testing time by passing in custom values. The
/// `#[with()]` tag can be used to partially change default values.
///
/// ```
/// # extern crate p2panda_rs;
/// # fn main() -> Result<(), Box<dyn std::error::Error>> {
/// # #[cfg(test)]
/// # mod tests {
/// use rstest::rstest;
/// use p2panda_rs::test_utils::fixtures::entry_auto_gen_links;
///
/// #[rstest]
/// fn just_change_the_seq_num(
///     #[from(entry_auto_gen_links)]
///     #[with(30)] // This seq_num should have a backlink and skiplink
///     entry: Entry,
/// ) {
///     assert_eq!(entry.seq_num().as_u64(), 30);
///     assert_eq!(entry.log_id().as_u64(), 1);
///     assert!(entry.backlink_hash().is_some());
///     assert!(entry.skiplink_hash().is_some())
/// }
///
/// // The fixtures can also be used as a constructor within the test itself.
/// //
/// // Here we combine that functionality with another `rstest` feature `#[value]`. This test runs once for
/// // every combination of values provided.
/// #[rstest]
/// fn used_as_constructor(#[values(1, 2, 3, 4)] seq_num: u64, #[values(1, 2, 3, 4)] log_id: u64) {
///     let entry = entry_auto_gen_links(seq_num, log_id);
///
///     assert_eq!(entry.seq_num().as_u64(), seq_num);
///     assert_eq!(entry.log_id().as_u64(), log_id)
/// }
/// # }
/// # Ok(())
/// # }
/// ```
#[fixture]
pub fn entry_auto_gen_links(#[default(1)] seq_num: u64, #[default(1)] log_id: u64) -> Entry {
    let backlink = match seq_num {
        1 => None,
        _ => Some(random_hash()),
    };

    let skiplink = match is_skip_link(seq_num) {
        false => None,
        true => Some(random_hash()),
    };

    Entry::new(
        &LogId::new(log_id),
        Some(&operation(
            Some(operation_fields(default_fields())),
            backlink.clone().map(|hash| hash.into()),
            None,
        )),
        skiplink.as_ref(),
        backlink.as_ref(),
        &SeqNum::new(seq_num).unwrap(),
    )
    .unwrap()
}

/// Fixture which injects the default testing EntrySigned into a test method.
///
/// Default values can be overridden at testing time by passing in custom entry and
/// key pair.
#[fixture]
pub fn entry_signed_encoded(entry: Entry, key_pair: KeyPair) -> EntrySigned {
    sign_and_encode(&entry, &key_pair).unwrap()
<<<<<<< HEAD
}

/// Fixture which injects the default testing EntrySigned into a test method WITHOUT any validation
/// during construction.
///
/// Default values can be overridden at testing time by passing in custom entry and
/// key pair.
#[fixture]
pub fn entry_signed_encoded_unvalidated(
    #[default(1)] seq_num: u64,
    #[default(1)] log_id: u64,
    #[default(None)] backlink: Option<Hash>,
    #[default(None)] skiplink: Option<Hash>,
    #[default(Some(operation(Some(operation_fields(default_fields())), None, None)))]
    operation: Option<Operation>,
    key_pair: KeyPair,
) -> String {
    let mut entry_bytes = [0u8; MAX_ENTRY_SIZE];

    let mut next_byte_num = 0;

    // Encode the end of feed.
    entry_bytes[0] = 0;
    next_byte_num += 1;

    // Encode the author
    let author_bytes = key_pair.public_key().as_bytes();
    entry_bytes[next_byte_num..author_bytes.len() + next_byte_num]
        .copy_from_slice(&author_bytes[..]);
    next_byte_num += author_bytes.len();

    // Encode the log_id
    next_byte_num += varu64_encode(log_id, &mut entry_bytes[next_byte_num..]);

    // Encode the sequence number
    next_byte_num += varu64_encode(seq_num, &mut entry_bytes[next_byte_num..]);

    // Encode the lipmaa link
    next_byte_num = match skiplink {
        Some(lipmaa_link) => {
            next_byte_num += Into::<YasmfHash<Blake3ArrayVec>>::into(lipmaa_link)
                .encode(&mut entry_bytes[next_byte_num..])
                .unwrap();
            next_byte_num
        }
        _ => next_byte_num,
    };

    // Encode the backlink link
    next_byte_num = match backlink {
        Some(backlink) => {
            next_byte_num += Into::<YasmfHash<Blake3ArrayVec>>::into(backlink)
                .encode(&mut entry_bytes[next_byte_num..])
                .unwrap();
            next_byte_num
        }
        _ => next_byte_num,
    };

    // Encode the operation if it exists.
    match operation {
        Some(operation) => {
            let operation_encoded = OperationEncoded::try_from(&operation).unwrap();
            // Encode the payload size
            let operation_size = operation_encoded.size();
            next_byte_num += varu64_encode(operation_size, &mut entry_bytes[next_byte_num..]);

            // Encode the payload hash
            let operation_hash = operation_encoded.hash();
            next_byte_num += Into::<YasmfHash<Blake3ArrayVec>>::into(operation_hash)
                .encode(&mut entry_bytes[next_byte_num..])
                .unwrap();
        }
        None => (),
    };

    // Attach signature.
    let signature = key_pair.sign(&entry_bytes[..next_byte_num]);
    let signature_bytes = signature.to_bytes();
    let sig = Some(BambooSignature(&signature_bytes[..])).unwrap();

    // Trim bytes.
    next_byte_num += sig.encode(&mut entry_bytes[next_byte_num..]).unwrap();

    // Return hex encoded entry bytes.
    hex::encode(&entry_bytes[..next_byte_num])
}

mod tests {
    // DOC TESTS //

    use crate::entry::Entry;
    use crate::test_utils::constants::DEFAULT_HASH;
    use crate::test_utils::fixtures::{entry, entry_auto_gen_links};

    use rstest::rstest;

    #[rstest]
    fn inserts_the_default_entry(entry: Entry) {
        assert_eq!(entry.seq_num().as_u64(), 1)
    }

    #[rstest]
    fn just_change_the_log_id(#[with(1, 2)] entry: Entry) {
        assert_eq!(entry.log_id().as_u64(), 2)
    }

    #[rstest]
    #[case(entry(1, 1, None, None, None))]
    #[should_panic]
    #[case(entry(0, 1, None, None, None))]
    #[should_panic]
    #[case::panic(entry(1, 1, Some(DEFAULT_HASH.parse().unwrap()), None, None))]
    fn different_cases_pass_or_panic(#[case] _entry: Entry) {}

    #[rstest]
    fn just_change_the_seq_num(
        #[from(entry_auto_gen_links)]
        #[with(30)] // This seq_num should have a backlink and skiplink
        entry: Entry,
    ) {
        assert_eq!(entry.seq_num().as_u64(), 30);
        assert_eq!(entry.log_id().as_u64(), 1);
        assert!(entry.backlink_hash().is_some());
        assert!(entry.skiplink_hash().is_some())
    }

    // The fixtures can also be used as a constructor within the test itself.
    //
    // Here we combine that functionality with another `rstest` feature `#[value]`. This test runs once for
    // every combination of values provided.
    #[rstest]
    fn used_as_constructor(#[values(1, 2, 3, 4)] seq_num: u64, #[values(1, 2, 3, 4)] log_id: u64) {
        let entry = entry_auto_gen_links(seq_num, log_id);

        assert_eq!(entry.seq_num().as_u64(), seq_num);
        assert_eq!(entry.log_id().as_u64(), log_id)
    }
=======
>>>>>>> 1d37f5a2
}<|MERGE_RESOLUTION|>--- conflicted
+++ resolved
@@ -147,7 +147,6 @@
 #[fixture]
 pub fn entry_signed_encoded(entry: Entry, key_pair: KeyPair) -> EntrySigned {
     sign_and_encode(&entry, &key_pair).unwrap()
-<<<<<<< HEAD
 }
 
 /// Fixture which injects the default testing EntrySigned into a test method WITHOUT any validation
@@ -234,58 +233,4 @@
 
     // Return hex encoded entry bytes.
     hex::encode(&entry_bytes[..next_byte_num])
-}
-
-mod tests {
-    // DOC TESTS //
-
-    use crate::entry::Entry;
-    use crate::test_utils::constants::DEFAULT_HASH;
-    use crate::test_utils::fixtures::{entry, entry_auto_gen_links};
-
-    use rstest::rstest;
-
-    #[rstest]
-    fn inserts_the_default_entry(entry: Entry) {
-        assert_eq!(entry.seq_num().as_u64(), 1)
-    }
-
-    #[rstest]
-    fn just_change_the_log_id(#[with(1, 2)] entry: Entry) {
-        assert_eq!(entry.log_id().as_u64(), 2)
-    }
-
-    #[rstest]
-    #[case(entry(1, 1, None, None, None))]
-    #[should_panic]
-    #[case(entry(0, 1, None, None, None))]
-    #[should_panic]
-    #[case::panic(entry(1, 1, Some(DEFAULT_HASH.parse().unwrap()), None, None))]
-    fn different_cases_pass_or_panic(#[case] _entry: Entry) {}
-
-    #[rstest]
-    fn just_change_the_seq_num(
-        #[from(entry_auto_gen_links)]
-        #[with(30)] // This seq_num should have a backlink and skiplink
-        entry: Entry,
-    ) {
-        assert_eq!(entry.seq_num().as_u64(), 30);
-        assert_eq!(entry.log_id().as_u64(), 1);
-        assert!(entry.backlink_hash().is_some());
-        assert!(entry.skiplink_hash().is_some())
-    }
-
-    // The fixtures can also be used as a constructor within the test itself.
-    //
-    // Here we combine that functionality with another `rstest` feature `#[value]`. This test runs once for
-    // every combination of values provided.
-    #[rstest]
-    fn used_as_constructor(#[values(1, 2, 3, 4)] seq_num: u64, #[values(1, 2, 3, 4)] log_id: u64) {
-        let entry = entry_auto_gen_links(seq_num, log_id);
-
-        assert_eq!(entry.seq_num().as_u64(), seq_num);
-        assert_eq!(entry.log_id().as_u64(), log_id)
-    }
-=======
->>>>>>> 1d37f5a2
 }