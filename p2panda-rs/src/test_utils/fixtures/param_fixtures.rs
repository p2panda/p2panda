--- conflicted
+++ resolved
@@ -186,15 +186,10 @@
     utils::delete_operation(schema, document_id, previous_operations)
 }
 
-<<<<<<< HEAD
-/// Fixture which injects the default CREATE OperationWithMeta into a test method. Default value can be
-/// overridden at testing time by passing in custom schema hash and operation fields.
-=======
-/// Fixture which injects the default CREATE Operation into a test method.
+/// Fixture which injects the default CREATE OperationWithMeta into a test method.
 ///
 /// Default value can be overridden at testing time by passing in custom schema hash and operation
 /// fields.
->>>>>>> 5ddfeb29
 #[fixture]
 pub fn meta_operation(
     entry_signed_encoded: EntrySigned,
