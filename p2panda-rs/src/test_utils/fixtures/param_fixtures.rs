--- conflicted
+++ resolved
@@ -68,24 +68,15 @@
     utils::hash(hash_str)
 }
 
-<<<<<<< HEAD
-/// Fixture which injects a random into a test method.
-=======
 /// Fixture which injects a random hash into a test method.
->>>>>>> 651a38ed
 #[fixture]
 pub fn random_hash() -> Hash {
     let random_data = rand::thread_rng().gen::<[u8; 32]>().to_vec();
     Hash::new_from_bytes(random_data).unwrap()
 }
 
-<<<<<<< HEAD
-/// Fixture which injects the default OperationFields value into a test method. Default value can be overridden at testing
-/// time by passing in a custom vector of key-value tuples.
-=======
 /// Fixture which injects the default OperationFields value into a test method. Default value can
 /// be overridden at testing time by passing in a custom vector of key-value tuples.
->>>>>>> 651a38ed
 #[fixture]
 pub fn fields(
     #[default(vec![("message", defaults::operation_value())])] fields_vec: Vec<(
@@ -125,17 +116,10 @@
 #[fixture]
 pub fn operation(
     #[from(some_fields)] fields: Option<OperationFields>,
-<<<<<<< HEAD
-    #[default(None)] instance_id: Option<Hash>,
-    #[default(None)] previous_operations: Option<Vec<Hash>>,
-) -> Operation {
-    utils::any_operation(fields, instance_id, previous_operations)
-=======
     #[default(None)] document_id: Option<Hash>,
     #[default(None)] previous_operations: Option<Vec<Hash>>,
 ) -> Operation {
     utils::any_operation(fields, document_id, previous_operations)
->>>>>>> 651a38ed
 }
 
 /// Fixture which injects the default Hash into a test method as an Option. Default value can be
@@ -156,13 +140,8 @@
     OperationEncoded::try_from(&operation).unwrap()
 }
 
-<<<<<<< HEAD
-/// Fixture which injects the default CREATE Operation into a test method. Default value can be overridden at testing
-/// time by passing in custom schema hash and operation fields.
-=======
 /// Fixture which injects the default CREATE Operation into a test method. Default value can be
 /// overridden at testing time by passing in custom schema hash and operation fields.
->>>>>>> 651a38ed
 #[fixture]
 pub fn create_operation(schema: Hash, fields: OperationFields) -> Operation {
     utils::create_operation(schema, fields)
@@ -174,20 +153,12 @@
 #[fixture]
 pub fn update_operation(
     schema: Hash,
-<<<<<<< HEAD
-    #[from(hash)] instance_id: Hash,
-=======
     #[from(hash)] document_id: Hash,
->>>>>>> 651a38ed
     #[default(vec![hash(DEFAULT_HASH)])] previous_operations: Vec<Hash>,
     #[default(fields(vec![("message", OperationValue::Text("Updated, hello!".to_string()))]))]
     fields: OperationFields,
 ) -> Operation {
-<<<<<<< HEAD
-    utils::update_operation(schema, instance_id, previous_operations, fields)
-=======
     utils::update_operation(schema, document_id, previous_operations, fields)
->>>>>>> 651a38ed
 }
 
 /// Fixture which injects the default DELETE Operation into a test method. Default value can be
@@ -201,23 +172,9 @@
     utils::delete_operation(schema, document_id, previous_operations)
 }
 
-/// Fixture which injects the default CREATE Operation into a test method. Default value can be overridden at testing
-/// time by passing in custom schema hash and operation fields.
-#[fixture]
-<<<<<<< HEAD
-pub fn delete_operation(
-    schema: Hash,
-    #[from(hash)] instance_id: Hash,
-    #[default(vec![hash(DEFAULT_HASH)])] previous_operations: Vec<Hash>,
-) -> Operation {
-    utils::delete_operation(schema, instance_id, previous_operations)
-}
-
-/// Fixture which injects the default CREATE Operation into a test method. Default value can be overridden at testing
-/// time by passing in custom schema hash and operation fields.
-#[fixture]
-=======
->>>>>>> 651a38ed
+/// Fixture which injects the default CREATE OperationWithMeta into a test method. Default value can be
+/// overridden at testing time by passing in custom schema hash and operation fields.
+#[fixture]
 pub fn meta_operation(
     entry_signed_encoded: EntrySigned,
     operation_encoded: OperationEncoded,
