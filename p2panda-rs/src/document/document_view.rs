--- conflicted
+++ resolved
@@ -102,12 +102,8 @@
 
     use crate::document::reduce;
     use crate::hash::Hash;
-<<<<<<< HEAD
     use crate::operation::{AsOperation, Operation, OperationValue, Relation};
     use crate::schema::{Schema, SchemaId};
-=======
-    use crate::operation::{OperationValue, Relation};
->>>>>>> 7d2a1a5d
     use crate::test_utils::fixtures::{
         create_operation, delete_operation, fields, random_hash, schema, update_operation,
     };
@@ -115,11 +111,6 @@
     use super::{DocumentView, DocumentViewId};
 
     #[rstest]
-<<<<<<< HEAD
-    fn basic_methods(schema: SchemaId, #[from(random_hash)] document: Hash) {
-        let operation = create_operation(
-            schema,
-=======
     fn gets_the_right_values(
         schema: Hash,
         #[from(random_hash)] prev_op_hash: Hash,
@@ -136,7 +127,6 @@
 
         let create_operation = create_operation(
             schema.clone(),
->>>>>>> 7d2a1a5d
             fields(vec![
                 ("username", OperationValue::Text("bubu".to_owned())),
                 ("height", OperationValue::Float(3.5)),
@@ -211,7 +201,14 @@
 
         let delete_operation = delete_operation(schema, vec![prev_op_hash]);
 
-<<<<<<< HEAD
+        // Reduce again now with a DELETE operation as well
+        let (_document_view, is_edited, is_deleted) =
+            reduce(&[create_operation, update_operation, delete_operation]);
+
+        assert!(is_edited);
+        assert!(is_deleted);
+    }
+
     #[rstest]
     pub fn create_from_schema(schema: SchemaId, create_operation: Operation) {
         // Instantiate "chat" schema from CDDL string
@@ -234,13 +231,5 @@
                 .unwrap()
                 .to_owned(),
         );
-=======
-        // Reduce again now with a DELETE operation as well
-        let (_document_view, is_edited, is_deleted) =
-            reduce(&[create_operation, update_operation, delete_operation]);
->>>>>>> 7d2a1a5d
-
-        assert!(is_edited);
-        assert!(is_deleted);
     }
 }