--- conflicted
+++ resolved
@@ -6,11 +6,8 @@
 use crate::graph::Graph;
 use crate::hash::Hash;
 use crate::identity::Author;
-<<<<<<< HEAD
-use crate::operation::{AsOperation, OperationWithMeta};
+use crate::operation::{AsOperation, OperationValue, OperationWithMeta};
 use crate::schema::SchemaId;
-=======
-use crate::operation::{AsOperation, OperationValue, OperationWithMeta};
 
 /// Construct a graph from a list of operations.
 pub(super) fn build_graph(
@@ -67,7 +64,6 @@
 
     (view, is_edited, is_deleted)
 }
->>>>>>> 7d2a1a5d
 
 /// A replicatable data type designed to handle concurrent updates in a way where all replicas
 /// eventually resolve to the same deterministic value.
@@ -242,13 +238,9 @@
     use rstest::rstest;
 
     use crate::identity::KeyPair;
-<<<<<<< HEAD
-    use crate::operation::{OperationValue, OperationWithMeta};
+    use crate::operation::{Operation, OperationValue, OperationWithMeta};
     use crate::schema::SchemaId;
     use crate::test_utils::constants::DEFAULT_SCHEMA_HASH;
-=======
-    use crate::operation::{Operation, OperationValue, OperationWithMeta};
->>>>>>> 7d2a1a5d
     use crate::test_utils::fixtures::{
         create_operation, delete_operation, fields, random_key_pair, schema, update_operation,
     };
