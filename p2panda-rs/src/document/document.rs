--- conflicted
+++ resolved
@@ -792,235 +792,7 @@
     }
 
     #[rstest]
-<<<<<<< HEAD
-    #[tokio::test]
-    async fn doc_test() {
-        let polar = Client::new(
-            "polar".to_string(),
-            KeyPair::from_private_key_str(
-                "ddcafe34db2625af34c8ba3cf35d46e23283d908c9848c8b43d1f5d0fde779ea",
-            )
-            .unwrap(),
-        );
-        let panda = Client::new(
-            "panda".to_string(),
-            KeyPair::from_private_key_str(
-                "1d86b2524b48f0ba86103cddc6bdfd87774ab77ab4c0ea989ed0eeab3d28827a",
-            )
-            .unwrap(),
-        );
-
-        let mut node = Node::new();
-        let (polar_entry_1_hash, _) = send_to_node(
-            &mut node,
-            &polar,
-            &create_operation(&[
-                ("name", OperationValue::Text("Polar Bear Cafe".to_string())),
-                ("owner", OperationValue::Text("Polar Bear".to_string())),
-                ("house-number", OperationValue::Integer(12)),
-            ]),
-        )
-        .await
-        .unwrap();
-        let (polar_entry_2_hash, _) = send_to_node(
-            &mut node,
-            &polar,
-            &update_operation(
-                &[
-                    ("name", OperationValue::Text("ʕ •ᴥ•ʔ Cafe!".to_string())),
-                    ("owner", OperationValue::Text("しろくま".to_string())),
-                ],
-                &polar_entry_1_hash.clone().into(),
-            ),
-        )
-        .await
-        .unwrap();
-        let (panda_entry_1_hash, _) = send_to_node(
-            &mut node,
-            &panda,
-            &update_operation(
-                &[("name", OperationValue::Text("🐼 Cafe!!".to_string()))],
-                &polar_entry_1_hash.clone().into(),
-            ),
-        )
-        .await
-        .unwrap();
-        let (polar_entry_3_hash, _) = send_to_node(
-            &mut node,
-            &polar,
-            &update_operation(
-                &[("house-number", OperationValue::Integer(102))],
-                &DocumentViewId::new(&[
-                    panda_entry_1_hash.clone().into(),
-                    polar_entry_2_hash.clone().into(),
-                ])
-                .unwrap(),
-            ),
-        )
-        .await
-        .unwrap();
-        let (polar_entry_4_hash, _) = send_to_node(
-            &mut node,
-            &polar,
-            &delete_operation(&polar_entry_3_hash.clone().into()),
-        )
-        .await
-        .unwrap();
-
-        let operations: Vec<VerifiedOperation> = vec![
-            node.operations()
-                .get(&polar_entry_1_hash.into())
-                .unwrap()
-                .clone(),
-            node.operations()
-                .get(&polar_entry_2_hash.into())
-                .unwrap()
-                .clone(),
-            node.operations()
-                .get(&panda_entry_1_hash.into())
-                .unwrap()
-                .clone(),
-            node.operations()
-                .get(&polar_entry_3_hash.into())
-                .unwrap()
-                .clone(),
-            node.operations()
-                .get(&polar_entry_4_hash.into())
-                .unwrap()
-                .clone(),
-        ];
-
-        // These two operations were both published by the same author and they form a simple
-        // update graph which looks like this:
-        //
-        //   ++++++++++++++++++++++++++++    ++++++++++++++++++++++++++++
-        //   | name : "Polar Bear Cafe" |    | name : "ʕ •ᴥ•ʔ Cafe!"    |
-        //   | owner: "Polar Bear"      |<---| owner: "しろくま"　　　　　 |
-        //   | house-number: 12         |    ++++++++++++++++++++++++++++
-        //   ++++++++++++++++++++++++++++
-        //
-        // With these operations we can construct a new document like so:
-        let document = DocumentBuilder::new(operations[0..2].to_vec()).build();
-
-        // Which is _Ok_ because the collection of operations are valid (there should be exactly
-        // one CREATE operation, they are all causally linked, all operations should follow the
-        // same schema).
-        assert!(document.is_ok());
-
-        let document = document.unwrap();
-        assert_eq!(format!("{}", document), "<Document f21e48>");
-
-        // This process already builds, sorts and reduces the document. We can now
-        // access the derived view to check it's values.
-
-        let mut expected_fields = DocumentViewFields::new();
-        expected_fields.insert(
-            "name",
-            DocumentViewValue::new(
-                operations[1].operation_id(),
-                &OperationValue::Text("ʕ •ᴥ•ʔ Cafe!".into()),
-            ),
-        );
-        expected_fields.insert(
-            "owner",
-            DocumentViewValue::new(
-                operations[1].operation_id(),
-                &OperationValue::Text("しろくま".into()),
-            ),
-        );
-        expected_fields.insert(
-            "house-number",
-            DocumentViewValue::new(operations[0].operation_id(), &OperationValue::Integer(12)),
-        );
-
-        let document_view = document.view().unwrap();
-
-        assert_eq!(document_view.fields(), &expected_fields);
-
-        // If another operation arrives, from a different author, which has a causal relation
-        // to the original operation, then we have a new branch in the graph, it might look like
-        // this:
-        //
-        //   ++++++++++++++++++++++++++++    +++++++++++++++++++++++++++
-        //   | name : "Polar Bear Cafe" |    | name :  "ʕ •ᴥ•ʔ Cafe!"  |
-        //   | owner: "Polar Bear"      |<---| owner: "しろくま"　　　　　|
-        //   | house-number: 12         |    +++++++++++++++++++++++++++
-        //   ++++++++++++++++++++++++++++
-        //                A
-        //                |
-        //                |                  +++++++++++++++++++++++++++
-        //                -----------------  | name: "🐼 Cafe!"        |
-        //                                   +++++++++++++++++++++++++++
-        //
-        // This can happen when the document is edited concurrently at different locations, before
-        // either author knew of the others update. It's not a problem though, as a document is
-        // traversed a deterministic path is selected and so two matching collections of operations
-        // will always be sorted into the same order. When there is a conflict (in this case "name"
-        // was changed on both replicas) one of them "just wins" in a last-write-wins fashion.
-
-        // We can build the document agan now with these 3 operations:
-
-        let document = DocumentBuilder::new(operations[0..3].to_vec())
-            .build()
-            .unwrap();
-        let document_view = document.view();
-
-        // Here we see that "🐼 Cafe!" won the conflict, meaning it was applied after "ʕ •ᴥ•ʔ Cafe!".
-        expected_fields.insert(
-            "name",
-            DocumentViewValue::new(
-                operations[2].operation_id(),
-                &OperationValue::Text("🐼 Cafe!!".into()),
-            ),
-        );
-
-        assert_eq!(document_view.unwrap().fields(), &expected_fields);
-
-        // Now our first author publishes a 4th operation after having seen the full collection
-        // of operations. This results in two links to previous operations being formed. Effectively
-        // merging the two graph branches into one again. This is important for retaining update
-        // context. Without it, we wouldn't know the relation between operations existing on
-        // different branches.
-        //
-        //   ++++++++++++++++++++++++++++    +++++++++++++++++++++++++++
-        //   | name : "Polar Bear Cafe" |    | name :  "ʕ •ᴥ•ʔ Cafe!"  |
-        //   | owner: "Polar Bear"      |<---| owner: "しろくま"　　　　　|<---\
-        //   | house-number: 12         |    +++++++++++++++++++++++++++     \
-        //   ++++++++++++++++++++++++++++                                    ++++++++++++++++++++++
-        //                A                                                  | house-number: 102  |
-        //                |                                                  ++++++++++++++++++++++
-        //                |                  +++++++++++++++++++++++++++     /
-        //                -----------------  | name: "🐼 Cafe!"        |<---/
-        //                                   +++++++++++++++++++++++++++
-        //
-
-        let document = DocumentBuilder::new(operations[0..4].to_vec())
-            .build()
-            .unwrap();
-
-        expected_fields.insert(
-            "house-number",
-            DocumentViewValue::new(operations[3].operation_id(), &OperationValue::Integer(102)),
-        );
-
-        assert_eq!(document.view().unwrap().fields(), &expected_fields);
-
-        // Finally, we want to delete the document, for this we publish a DELETE operation.
-
-        let document = DocumentBuilder::new(operations[0..5].to_vec())
-            .build()
-            .unwrap();
-
-        assert!(document.view().is_none());
-        assert!(document.is_deleted());
-    }
-
-    #[rstest]
-    #[tokio::test]
-    async fn builds_specific_document_view() {
-=======
     fn builds_specific_document_view() {
->>>>>>> eab9075c
         let panda = Client::new(
             "panda".to_string(),
             KeyPair::from_private_key_str(
