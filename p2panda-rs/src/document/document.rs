--- conflicted
+++ resolved
@@ -128,14 +128,8 @@
     }
 }
 
-<<<<<<< HEAD
-/// A struct for building documents from a collection of operations.
-///
-/// When calling `build() a document is returned wrapped in a result. The build will error if the
-/// operations passed don't follow documents validation criteria.
-=======
-/// A struct for building [documents][`Document`] from a collection of [operations with metadata][`crate::operation::OperationWithMeta`].
->>>>>>> 88cd4660
+/// A struct for building [documents][`Document`] from a collection of [operations with
+/// metadata][`crate::operation::OperationWithMeta`].
 ///
 /// ## Example
 ///
@@ -175,14 +169,6 @@
         self.operations.clone()
     }
 
-<<<<<<< HEAD
-    /// Build document.
-    ///
-    /// This already resolves the current document view. Validate the collection of operations
-    /// which are contained in this document.
-    /// - there should be exactly one CREATE operation.
-    /// - all operations should follow the same schema.
-=======
     /// Validates the set of operations and builds the document.
     ///
     /// The returned document also contains the latest resolved [document view][`DocumentView`].
@@ -192,7 +178,6 @@
     /// - All operations are causally connected to the root operation.
     /// - All operations follow the same schema.
     /// - No cycles exist in the graph.
->>>>>>> 88cd4660
     pub fn build(&self) -> Result<Document, DocumentBuilderError> {
         // Find CREATE operation
         let mut collect_create_operation: Vec<OperationWithMeta> = self
