--- conflicted
+++ resolved
@@ -8,172 +8,6 @@
 //! Any two documents (replicas) which contain the same collection of operations will resolve to
 //! the same value.
 //!
-<<<<<<< HEAD
-//! In the p2panda network, Documents are materialised on nodes and the resultant document views are stored
-//! in the database.
-//!
-//! ```
-//! # extern crate p2panda_rs;
-//! # fn main() -> Result<(), Box<dyn std::error::Error>> {
-//! # use p2panda_rs::hash::Hash;
-//! # use p2panda_rs::identity::KeyPair;
-//! # use p2panda_rs::operation::{OperationValue, VerifiedOperation, AsVerifiedOperation};
-//! # use p2panda_rs::schema::SchemaId;
-//! # use p2panda_rs::test_utils::fixtures::{create_operation, delete_operation, update_operation, operation_fields};
-//! # use p2panda_rs::test_utils::constants::TEST_SCHEMA_ID;
-//! # use p2panda_rs::test_utils::mocks::{send_to_node, Client, Node};
-//! use p2panda_rs::document::{DocumentBuilder, DocumentViewValue, DocumentViewFields, DocumentViewId};
-//! #
-//! # let polar = Client::new(
-//! #     "polar".to_string(),
-//! #     KeyPair::from_private_key_str(
-//! #         "ddcafe34db2625af34c8ba3cf35d46e23283d908c9848c8b43d1f5d0fde779ea",
-//! #     )
-//! #     .unwrap(),
-//! # );
-//! # let panda = Client::new(
-//! #     "panda".to_string(),
-//! #     KeyPair::from_private_key_str(
-//! #         "1d86b2524b48f0ba86103cddc6bdfd87774ab77ab4c0ea989ed0eeab3d28827a",
-//! #     )
-//! #     .unwrap(),
-//! # );
-//! #
-//! # let schema = SchemaId::new(TEST_SCHEMA_ID).unwrap();
-//! # let mut node = Node::new();
-//! #
-//! # let mut node = Node::new();
-//! # let (polar_entry_1_hash, _) = send_to_node(
-//! #     &mut node,
-//! #     &polar,
-//! #     &create_operation(&[
-//! #         ("name", OperationValue::Text("Polar Bear Cafe".to_string())),
-//! #         ("owner", OperationValue::Text("Polar Bear".to_string())),
-//! #         ("house-number", OperationValue::Integer(12)),
-//! #     ]),
-//! # )
-//! # .unwrap();
-//! # let (polar_entry_2_hash, _) = send_to_node(
-//! #     &mut node,
-//! #     &polar,
-//! #     &update_operation(
-//! #         &[
-//! #             ("name", OperationValue::Text("ʕ •ᴥ•ʔ Cafe!".to_string())),
-//! #             ("owner", OperationValue::Text("しろくま".to_string())),
-//! #         ],
-//! #         &polar_entry_1_hash.clone().into(),
-//! #     ),
-//! # )
-//! # .unwrap();
-//! # let (panda_entry_1_hash, _) = send_to_node(
-//! #     &mut node,
-//! #     &panda,
-//! #     &update_operation(
-//! #         &[("name", OperationValue::Text("🐼 Cafe!!".to_string()))],
-//! #         &polar_entry_1_hash.clone().into(),
-//! #     ),
-//! # )
-//! # .unwrap();
-//! # let (polar_entry_3_hash, _) = send_to_node(
-//! #     &mut node,
-//! #     &polar,
-//! #     &update_operation(
-//! #         &[("house-number", OperationValue::Integer(102))],
-//! #         &DocumentViewId::new(&[
-//! #             panda_entry_1_hash.clone().into(),
-//! #             polar_entry_2_hash.clone().into(),
-//! #         ])
-//! #         .unwrap(),
-//! #     ),
-//! # )
-//! # .unwrap();
-//! # let (polar_entry_4_hash, _) = send_to_node(
-//! #     &mut node,
-//! #     &polar,
-//! #     &delete_operation(&polar_entry_3_hash.clone().into()),
-//! # )
-//! # .unwrap();
-//! #
-//! # let entry_1 = node.get_entry(&polar_entry_1_hash);
-//! # let operation_1 =
-//! #     VerifiedOperation::new_from_entry(&entry_1.entry_encoded(), &entry_1.operation_encoded()).unwrap();
-//! # let entry_2 = node.get_entry(&polar_entry_2_hash);
-//! # let operation_2 =
-//! #     VerifiedOperation::new_from_entry(&entry_2.entry_encoded(), &entry_2.operation_encoded()).unwrap();
-//! # let entry_3 = node.get_entry(&panda_entry_1_hash);
-//! # let operation_3 =
-//! #     VerifiedOperation::new_from_entry(&entry_3.entry_encoded(), &entry_3.operation_encoded()).unwrap();
-//! # let entry_4 = node.get_entry(&polar_entry_3_hash);
-//! # let operation_4 =
-//! #     VerifiedOperation::new_from_entry(&entry_4.entry_encoded(), &entry_4.operation_encoded()).unwrap();
-//! # let entry_5 = node.get_entry(&polar_entry_4_hash);
-//! # let operation_5 =
-//! #     VerifiedOperation::new_from_entry(&entry_5.entry_encoded(), &entry_5.operation_encoded()).unwrap();
-//! #
-//! //== Operation creation is hidden for brevity, see the operation module docs for details ==//
-//!
-//! // Here we have a collection of 2 operations
-//! let mut operations = vec![
-//!     // CREATE operation: {name: "Polar Bear Cafe", owner: "Polar Bear", house-number: 12}
-//!     operation_1.clone(),
-//!     // UPDATE operation: {name: "ʕ •ᴥ•ʔ Cafe!", owner: "しろくま"}
-//!     operation_2.clone(),
-//! ];
-//!
-//! // These two operations were both published by the same author and they form a simple
-//! // update graph which looks like this:
-//! //
-//! //   ++++++++++++++++++++++++++++    ++++++++++++++++++++++++++++
-//! //   | name : "Polar Bear Cafe" |    | name : "ʕ •ᴥ•ʔ Cafe!"    |
-//! //   | owner: "Polar Bear"      |<---| owner: "しろくま"　　　　　 |
-//! //   | house-number: 12         |    ++++++++++++++++++++++++++++
-//! //   ++++++++++++++++++++++++++++
-//! //
-//! // With these operations we can construct a new document like so:
-//! let document = DocumentBuilder::new(operations.clone()).build();
-//!
-//! // Which is _Ok_ because the collection of operations are valid (there should be exactly
-//! // one CREATE operation, they are all causally linked, all operations should follow the
-//! // same schema).
-//! assert!(document.is_ok());
-//!
-//! let document = document.unwrap();
-//! assert_eq!(format!("{}", document), "<Document f21e48>");
-//!
-//! // This process already builds, sorts and reduces the document. We can now
-//! // access the derived view to check it's values.
-//!
-//! let mut expected_fields = DocumentViewFields::new();
-//! expected_fields.insert(
-//!     "name",
-//!     DocumentViewValue::new(
-//!         operation_2.operation_id(),
-//!         &OperationValue::Text("ʕ •ᴥ•ʔ Cafe!".into()),
-//!     ),
-//! );
-//! expected_fields.insert(
-//!     "owner",
-//!     DocumentViewValue::new(
-//!         operation_2.operation_id(),
-//!         &OperationValue::Text("しろくま".into()),
-//!     ),
-//! );
-//! expected_fields.insert(
-//!     "house-number",
-//!     DocumentViewValue::new(
-//!         operation_1.operation_id(),
-//!         &OperationValue::Integer(12),
-//!     ),
-//! );
-//!
-//! let document_view = document.view().unwrap();
-//!
-//! assert_eq!(document_view.fields(), &expected_fields);
-//!
-//! // If another operation arrives, from a different author, which has a causal relation
-//! // to the original operation, then we have a new branch in the graph, it might look like
-//! // this:
-=======
 //! In the p2panda network, Documents are materialised on nodes and the resultant document views
 //! are stored in the database.
 #[cfg_attr(
@@ -184,7 +18,7 @@
 # fn main() -> Result<(), Box<dyn std::error::Error>> {
 # use p2panda_rs::hash::Hash;
 # use p2panda_rs::identity::KeyPair;
-# use p2panda_rs::operation::{OperationValue, OperationWithMeta};
+# use p2panda_rs::operation::{OperationValue, VerifiedOperation};
 # use p2panda_rs::schema::SchemaId;
 # use p2panda_rs::test_utils::fixtures::{create_operation, delete_operation, update_operation, operation_fields};
 # use p2panda_rs::test_utils::constants::TEST_SCHEMA_ID;
@@ -263,19 +97,19 @@
 #
 # let entry_1 = node.get_entry(&polar_entry_1_hash);
 # let operation_1 =
-#     OperationWithMeta::new_from_entry(&entry_1.entry_encoded(), &entry_1.operation_encoded()).unwrap();
+#     VerifiedOperation::new_from_entry(&entry_1.entry_encoded(), &entry_1.operation_encoded()).unwrap();
 # let entry_2 = node.get_entry(&polar_entry_2_hash);
 # let operation_2 =
-#     OperationWithMeta::new_from_entry(&entry_2.entry_encoded(), &entry_2.operation_encoded()).unwrap();
+#     VerifiedOperation::new_from_entry(&entry_2.entry_encoded(), &entry_2.operation_encoded()).unwrap();
 # let entry_3 = node.get_entry(&panda_entry_1_hash);
 # let operation_3 =
-#     OperationWithMeta::new_from_entry(&entry_3.entry_encoded(), &entry_3.operation_encoded()).unwrap();
+#     VerifiedOperation::new_from_entry(&entry_3.entry_encoded(), &entry_3.operation_encoded()).unwrap();
 # let entry_4 = node.get_entry(&polar_entry_3_hash);
 # let operation_4 =
-#     OperationWithMeta::new_from_entry(&entry_4.entry_encoded(), &entry_4.operation_encoded()).unwrap();
+#     VerifiedOperation::new_from_entry(&entry_4.entry_encoded(), &entry_4.operation_encoded()).unwrap();
 # let entry_5 = node.get_entry(&polar_entry_4_hash);
 # let operation_5 =
-#     OperationWithMeta::new_from_entry(&entry_5.entry_encoded(), &entry_5.operation_encoded()).unwrap();
+#     VerifiedOperation::new_from_entry(&entry_5.entry_encoded(), &entry_5.operation_encoded()).unwrap();
 #
 //== Operation creation is hidden for brevity, see the operation module docs for details ==//
 
@@ -340,7 +174,6 @@
 // If another operation arrives, from a different author, which has a causal relation
 // to the original operation, then we have a new branch in the graph, it might look like
 // this:
->>>>>>> f6638c2f
 // //
 //   ++++++++++++++++++++++++++++    +++++++++++++++++++++++++++
 //   | name : "Polar Bear Cafe" |    | name :  "ʕ •ᴥ•ʔ Cafe!"  |
