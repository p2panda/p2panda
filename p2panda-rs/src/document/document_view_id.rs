--- conflicted
+++ resolved
@@ -35,11 +35,7 @@
 ///                         \
 ///                          \__ [UPDATE] (Hash: "eff..")
 /// ```
-<<<<<<< HEAD
-#[derive(Debug, Hash, Eq, PartialEq, Clone, Serialize, Deserialize)]
-=======
-#[derive(Clone, Debug, Eq)]
->>>>>>> 7216f776
+#[derive(Debug, Hash, Clone)]
 pub struct DocumentViewId(Vec<OperationId>);
 
 impl DocumentViewId {
