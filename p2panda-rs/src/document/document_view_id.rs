// SPDX-License-Identifier: AGPL-3.0-or-later

use std::str::FromStr;

use serde::{Deserialize, Serialize};

use crate::hash::Hash;
use crate::operation::OperationId;
use crate::Validate;

use super::error::DocumentViewIdError;

/// The identifier of a document view.
///
/// Contains the operation ids of the document graph tips, which is all the information we need
/// to reliably reconstruct a specific version of a document.
///
/// ```text
/// The document with the following operation graph has the id "2fa.." and six different document
/// view ids, meaning that this document can be represented in six versions:
///
/// 1. ["2fa"]
/// 2. ["de8"]
/// 3. ["89c"]
/// 4. ["eff"]
/// 5. ["de8", "eff"]
/// 6. ["89c", "eff"]
///
/// [CREATE] (Hash: "2fa..") <-- [UPDATE] (Hash: "de8..") <-- [UPDATE] (Hash: "89c..")
///                         \
///                          \__ [UPDATE] (Hash: "eff..")
/// ```
#[derive(Debug, Eq, PartialEq, Clone, Serialize, Deserialize)]
pub struct DocumentViewId(Vec<OperationId>);

impl DocumentViewId {
    /// Create a new document view id.
    pub fn new(graph_tips: &[OperationId]) -> Self {
<<<<<<< HEAD
        let mut graph_tips_mut = graph_tips.to_owned();
        graph_tips_mut.sort();
        Self(graph_tips_mut)
=======
        Self(graph_tips.to_vec())
>>>>>>> 43f187b4
    }

    /// Get the graph tip ids of this view id.
    pub fn graph_tips(&self) -> &[OperationId] {
        self.0.as_slice()
    }

<<<<<<< HEAD
    /// Returns a hash over the graph tips constituting this view id.
=======
    /// Returns a hash over the sorted graph tips constituting this view id.
>>>>>>> 43f187b4
    ///
    /// Use this as a unique identifier for a document if you need a value with a limited size. The
    /// document view id itself grows with the number of graph tips that the document has, which
    /// may not be desirable for an identifier.
    ///
    /// Keep in mind that when you refer to document views with this hash value it will not be
    /// possible to recover the document view id from it.
    pub fn hash(&self) -> Hash {
<<<<<<< HEAD
        let graph_tip_bytes = self
            .0
            .clone()
=======
        // Sort graph tips to ensure consistent hashes
        let mut graph_tips_mut = self.0.clone();
        graph_tips_mut.sort();

        let graph_tip_bytes = graph_tips_mut
>>>>>>> 43f187b4
            .into_iter()
            .flat_map(|graph_tip| graph_tip.as_hash().to_bytes())
            .collect();
        Hash::new_from_bytes(graph_tip_bytes).unwrap()
    }
}

impl Validate for DocumentViewId {
    type Error = DocumentViewIdError;

    fn validate(&self) -> Result<(), Self::Error> {
        let is_sorted = self
            .0
            .windows(2)
            .all(|operation_ids| operation_ids[0] <= operation_ids[1]);
        if !is_sorted {
            return Err(DocumentViewIdError::UnsortedOperationIds);
        }

        for hash in &self.0 {
            hash.validate()?;
        }

        Ok(())
    }
}

impl IntoIterator for DocumentViewId {
    type Item = OperationId;

    type IntoIter = std::vec::IntoIter<Self::Item>;

    fn into_iter(self) -> Self::IntoIter {
        self.0.into_iter()
    }
}

/// Convenience method converting a single [`OperationId`] into a document view id.
///
/// Converts an `OperationId` instance into a `DocumentViewId`, assuming that this document view
/// only consists of one graph tip hash.
impl From<OperationId> for DocumentViewId {
    fn from(operation_id: OperationId) -> Self {
        Self::new(&[operation_id])
    }
}

/// Convenience method converting a single hash into a document view id.
///
/// Converts a `Hash` instance into a `DocumentViewId`, assuming that this document view only
/// consists of one graph tip hash.
impl From<Hash> for DocumentViewId {
    fn from(hash: Hash) -> Self {
        Self::new(&[hash.into()])
    }
}

/// Convenience method converting a hash string into a document view id.
///
/// Converts a hash string into a `DocumentViewId`, assuming that this document view only consists
/// of one graph tip hash.
impl FromStr for DocumentViewId {
    type Err = DocumentViewIdError;

    fn from_str(s: &str) -> Result<Self, Self::Err> {
        Ok(Self::new(&[Hash::new(s)?.into()]))
    }
}

#[cfg(test)]
mod tests {
    use rstest::rstest;

    use crate::hash::Hash;
    use crate::operation::OperationId;
    use crate::test_utils::fixtures::{document_view_id, random_hash, random_operation_id};
    use crate::Validate;

    use super::DocumentViewId;

    #[rstest]
    fn conversion(#[from(random_hash)] hash: Hash) {
        // Converts a string to `DocumentViewId`
        let hash_str = "0020d3235c8fe6f58608200851b83cd8482808eb81e4c6b4b17805bba57da9f16e79";
        let document_id: DocumentViewId = hash_str.parse().unwrap();
        assert_eq!(
            document_id,
            DocumentViewId::new(&[hash_str.parse::<OperationId>().unwrap()])
        );

        // Converts a `Hash` to `DocumentViewId`
        let document_id: DocumentViewId = hash.clone().into();
        assert_eq!(document_id, DocumentViewId::new(&[hash.clone().into()]));

        // Converts an `OperationId` to `DocumentViewId`
        let document_id: DocumentViewId = OperationId::new(hash.clone()).into();
        assert_eq!(document_id, DocumentViewId::new(&[hash.into()]));

        // Fails when string is not a hash
        assert!("This is not a hash".parse::<DocumentViewId>().is_err());
    }

    #[rstest]
    fn iterates(document_view_id: DocumentViewId) {
        for hash in document_view_id {
            assert!(hash.validate().is_ok());
        }
    }

    #[rstest]
<<<<<<< HEAD
    fn equality(
        #[from(random_operation_id)] operation_id_1: OperationId,
        #[from(random_operation_id)] operation_id_2: OperationId,
    ) {
        let view_id_1 = DocumentViewId::new(&[operation_id_1.clone(), operation_id_2.clone()]);
        let view_id_2 = DocumentViewId::new(&[operation_id_2, operation_id_1]);
        assert_eq!(view_id_1, view_id_2);
    }

    #[rstest]
=======
>>>>>>> 43f187b4
    fn document_view_hash(
        #[from(random_operation_id)] operation_id_1: OperationId,
        #[from(random_operation_id)] operation_id_2: OperationId,
    ) {
        let view_id_1 = DocumentViewId::new(&[operation_id_1.clone(), operation_id_2.clone()]);
        assert!(view_id_1.hash().validate().is_ok());

        let view_id_2 = DocumentViewId::new(&[operation_id_2, operation_id_1]);
        assert_eq!(view_id_1.hash(), view_id_2.hash());
    }
<<<<<<< HEAD

    #[test]
    fn deserialize_unsorted_view_id() {
        // Unsorted operation ids in document view id array:
        //
        // [
        //  "0020c13cdc58dfc6f4ebd32992ff089db79980363144bdb2743693a019636fa72ec8",
        //  "00202dce4b32cd35d61cf54634b93a526df333c5ed3d93230c2f026f8d1ecabc0cd7"
        // ]
        let unsorted_operation_ids = "827844303032306331336364633538646663366634656264333239393266663038396462373939383033363331343462646232373433363933613031393633366661373265633878443030323032646365346233326364333564363163663534363334623933613532366466333333633565643364393332333063326630323666386431656361626330636437";

        // Construct document view id by deserialising CBOR data
        let view_id_1: DocumentViewId =
            ciborium::de::from_reader(&hex::decode(unsorted_operation_ids).unwrap()[..]).unwrap();

        assert_eq!(
            format!("{}", view_id_1.validate().unwrap_err()),
            "Expected sorted operation ids in document view id"
        );
    }
=======
>>>>>>> 43f187b4
}<|MERGE_RESOLUTION|>--- conflicted
+++ resolved
@@ -36,13 +36,7 @@
 impl DocumentViewId {
     /// Create a new document view id.
     pub fn new(graph_tips: &[OperationId]) -> Self {
-<<<<<<< HEAD
-        let mut graph_tips_mut = graph_tips.to_owned();
-        graph_tips_mut.sort();
-        Self(graph_tips_mut)
-=======
         Self(graph_tips.to_vec())
->>>>>>> 43f187b4
     }
 
     /// Get the graph tip ids of this view id.
@@ -50,11 +44,7 @@
         self.0.as_slice()
     }
 
-<<<<<<< HEAD
-    /// Returns a hash over the graph tips constituting this view id.
-=======
     /// Returns a hash over the sorted graph tips constituting this view id.
->>>>>>> 43f187b4
     ///
     /// Use this as a unique identifier for a document if you need a value with a limited size. The
     /// document view id itself grows with the number of graph tips that the document has, which
@@ -63,17 +53,11 @@
     /// Keep in mind that when you refer to document views with this hash value it will not be
     /// possible to recover the document view id from it.
     pub fn hash(&self) -> Hash {
-<<<<<<< HEAD
-        let graph_tip_bytes = self
-            .0
-            .clone()
-=======
         // Sort graph tips to ensure consistent hashes
         let mut graph_tips_mut = self.0.clone();
         graph_tips_mut.sort();
 
         let graph_tip_bytes = graph_tips_mut
->>>>>>> 43f187b4
             .into_iter()
             .flat_map(|graph_tip| graph_tip.as_hash().to_bytes())
             .collect();
@@ -184,19 +168,6 @@
     }
 
     #[rstest]
-<<<<<<< HEAD
-    fn equality(
-        #[from(random_operation_id)] operation_id_1: OperationId,
-        #[from(random_operation_id)] operation_id_2: OperationId,
-    ) {
-        let view_id_1 = DocumentViewId::new(&[operation_id_1.clone(), operation_id_2.clone()]);
-        let view_id_2 = DocumentViewId::new(&[operation_id_2, operation_id_1]);
-        assert_eq!(view_id_1, view_id_2);
-    }
-
-    #[rstest]
-=======
->>>>>>> 43f187b4
     fn document_view_hash(
         #[from(random_operation_id)] operation_id_1: OperationId,
         #[from(random_operation_id)] operation_id_2: OperationId,
@@ -207,27 +178,4 @@
         let view_id_2 = DocumentViewId::new(&[operation_id_2, operation_id_1]);
         assert_eq!(view_id_1.hash(), view_id_2.hash());
     }
-<<<<<<< HEAD
-
-    #[test]
-    fn deserialize_unsorted_view_id() {
-        // Unsorted operation ids in document view id array:
-        //
-        // [
-        //  "0020c13cdc58dfc6f4ebd32992ff089db79980363144bdb2743693a019636fa72ec8",
-        //  "00202dce4b32cd35d61cf54634b93a526df333c5ed3d93230c2f026f8d1ecabc0cd7"
-        // ]
-        let unsorted_operation_ids = "827844303032306331336364633538646663366634656264333239393266663038396462373939383033363331343462646232373433363933613031393633366661373265633878443030323032646365346233326364333564363163663534363334623933613532366466333333633565643364393332333063326630323666386431656361626330636437";
-
-        // Construct document view id by deserialising CBOR data
-        let view_id_1: DocumentViewId =
-            ciborium::de::from_reader(&hex::decode(unsorted_operation_ids).unwrap()[..]).unwrap();
-
-        assert_eq!(
-            format!("{}", view_id_1.validate().unwrap_err()),
-            "Expected sorted operation ids in document view id"
-        );
-    }
-=======
->>>>>>> 43f187b4
 }