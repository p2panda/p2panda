--- conflicted
+++ resolved
@@ -1,10 +1,6 @@
 // SPDX-License-Identifier: AGPL-3.0-or-later
 
-<<<<<<< HEAD
-use std::fmt::Display;
-=======
 use std::fmt;
->>>>>>> 5a4701ee
 use std::str::FromStr;
 
 use serde::de::{SeqAccess, Visitor};
@@ -78,20 +74,19 @@
     }
 }
 
-<<<<<<< HEAD
-impl Display for DocumentViewId {
-    /// Document view ids are displayed by concatenating their hashes with an underscore separator.
+impl fmt::Display for DocumentViewId {
     fn fmt(&self, f: &mut std::fmt::Formatter<'_>) -> std::fmt::Result {
         for (i, operation_id) in self.0.clone().into_iter().enumerate() {
             let separator = if i == 0 { "" } else { "_" };
             write!(f, "{}{}", separator, operation_id.as_hash().short_str())?;
         }
         Ok(())
-=======
+    }
+}
+
 impl PartialEq for DocumentViewId {
     fn eq(&self, other: &Self) -> bool {
         self.sorted() == other.sorted()
->>>>>>> 5a4701ee
     }
 }
 
