//! # p2panda-rs
//!
//! This library provides all tools required to write a client for the [p2panda] network. It is
//! shipped both as a Rust crate `p2panda-rs` with WebAssembly bindings and a NPM package
//! `p2panda-js` with TypeScript definitions running in NodeJS or any modern web browser.
//!
//! [p2panda]: https://p2panda.org
//!
//! ## Example
//!
//! Creates and signs data which can be sent to a p2panda node.
//!
//! ```
//! # extern crate p2panda_rs;
//! # fn main() -> Result<(), Box<dyn std::error::Error>> {
<<<<<<< HEAD
//! # use std::convert::TryFrom;
//! # use p2panda_rs::key_pair::KeyPair;
//! # use p2panda_rs::encoder::sign_and_encode;
//! # use p2panda_rs::atomic::{Entry, EntrySigned, Hash, LogId, SeqNum, Message, MessageFields, MessageValue};
=======
//! use std::convert::TryFrom;
//! use p2panda_rs::key_pair::KeyPair;
//! use p2panda_rs::atomic::{Entry, EntrySigned, Hash, LogId, SeqNum, Message, MessageFields, MessageValue};
>>>>>>> ca868d96
//! # let profile_schema = Hash::new_from_bytes(vec![1, 2, 3])?;
//! // Generate new Ed25519 key pair
//! let key_pair = KeyPair::new();
//!
//! // Create message fields which contain the data we want to send
//! let mut fields = MessageFields::new();
//! fields.add("username", MessageValue::Text("panda".to_owned()))?;
//!
//! // Add field data to "create" message
//! let message = Message::new_create(profile_schema, fields)?;
//!
//! // This is the entry at sequence number 1 (the first entry in the log)
//! let seq_num = SeqNum::new(1)?;
//!
//! // Wrap message into Bamboo entry (append-only log data type)
//! let entry = Entry::new(&LogId::default(), Some(&message), None, None, &seq_num)?;
//!
//! // Sign entry with private key
//! let entry_signed = sign_and_encode(&entry, &key_pair)?;
//! # Ok(())
//! # }
//! ```
#![warn(
    missing_copy_implementations,
    missing_debug_implementations,
    missing_docs,
    missing_doc_code_examples,
    trivial_casts,
    trivial_numeric_casts,
    unsafe_code,
    unstable_features,
    unused_import_braces,
    unused_qualifications
)]

/// Basic structs and methods to interact with p2panda data structures.
pub mod atomic;
/// Methods methods for signing, encoding and decoding entries.
pub mod encoder;
/// Methods to generate key pairs or "authors" to sign data with.
pub mod key_pair;
/// Validations for message payloads and definitions of system schemas.
///
/// This uses [`Concise Data Definition Language`] (CDDL) internally to verify CBOR data of p2panda
/// messages.
///
/// [`Concise Data Definition Language`]: https://tools.ietf.org/html/rfc8610
pub mod schema;
/// Methods exported for WebAssembly targets.
///
/// Wrappers for these methods are available in [p2panda-js], which allows idiomatic
/// usage of `p2panda-rs` in a Javascript/Typescript environment.
///
/// [p2panda-js]: https://github.com/p2panda/p2panda/tree/main/p2panda-js
#[cfg(target_arch = "wasm32")]
pub mod wasm;<|MERGE_RESOLUTION|>--- conflicted
+++ resolved
@@ -13,16 +13,10 @@
 //! ```
 //! # extern crate p2panda_rs;
 //! # fn main() -> Result<(), Box<dyn std::error::Error>> {
-<<<<<<< HEAD
 //! # use std::convert::TryFrom;
 //! # use p2panda_rs::key_pair::KeyPair;
 //! # use p2panda_rs::encoder::sign_and_encode;
 //! # use p2panda_rs::atomic::{Entry, EntrySigned, Hash, LogId, SeqNum, Message, MessageFields, MessageValue};
-=======
-//! use std::convert::TryFrom;
-//! use p2panda_rs::key_pair::KeyPair;
-//! use p2panda_rs::atomic::{Entry, EntrySigned, Hash, LogId, SeqNum, Message, MessageFields, MessageValue};
->>>>>>> ca868d96
 //! # let profile_schema = Hash::new_from_bytes(vec![1, 2, 3])?;
 //! // Generate new Ed25519 key pair
 //! let key_pair = KeyPair::new();
