// SPDX-License-Identifier: AGPL-3.0-or-later

//! # p2panda-rs
//!
//! This library provides all tools required to write a client for the [p2panda] network. It is
//! shipped both as a Rust crate `p2panda-rs` with WebAssembly bindings and a NPM package
//! `p2panda-js` with TypeScript definitions running in NodeJS or any modern web browser.
//!
//! [p2panda]: https://p2panda.org
//!
//! ## Example
//!
//! Creates and signs data which can be sent to a p2panda node.
//!
//! ```
//! # extern crate p2panda_rs;
//! # fn main() -> Result<(), Box<dyn std::error::Error>> {
//! # use std::convert::TryFrom;
//! # use p2panda_rs::entry::{sign_and_encode, Entry, EntrySigned, LogId, SeqNum};
//! # use p2panda_rs::hash::Hash;
//! # use p2panda_rs::identity::KeyPair;
//! # use p2panda_rs::operation::{Operation, OperationFields, OperationValue};
//! # let profile_schema = Hash::new_from_bytes(vec![1, 2, 3])?;
//! // Generate new Ed25519 key pair
//! let key_pair = KeyPair::new();
//!
//! // Create operation fields which contain the data we want to send
//! let mut fields = OperationFields::new();
//! fields.add("username", OperationValue::Text("panda".to_owned()))?;
//!
//! // Add field data to "create" operation
//! let operation = Operation::new_create(profile_schema, fields)?;
//!
//! // This is the entry at sequence number 1 (the first entry in the log)
//! let seq_num = SeqNum::new(1)?;
//!
//! // Wrap operation into Bamboo entry (append-only log data type)
//! let entry = Entry::new(&LogId::default(), Some(&operation), None, None, &seq_num)?;
//!
//! // Sign entry with private key
//! let entry_signed = sign_and_encode(&entry, &key_pair)?;
//! # Ok(())
//! # }
//! ```
#![warn(
    missing_copy_implementations,
    missing_debug_implementations,
    missing_doc_code_examples,
    missing_docs,
    trivial_casts,
    trivial_numeric_casts,
    unsafe_code,
    unstable_features,
    unused_import_braces,
    unused_qualifications
)]
// This must be imported here at the root of the crate in order for the fixture macros to work as expected.
#![allow(clippy::single_component_path_imports)]
#[cfg(test)]
use rstest_reuse;

pub mod entry;
pub mod hash;
pub mod identity;
<<<<<<< HEAD
pub mod instance;
=======
pub mod materialiser;
>>>>>>> 2a4fdbf1
pub mod operation;
pub mod schema;
pub mod secret_group;
pub mod test_utils;
#[cfg(target_arch = "wasm32")]
pub mod wasm;

/// Trait used by p2panda structs to validate arguments.
pub trait Validate {
    /// Validation error type.
    type Error;

    /// Validates p2panda data type instance.
    fn validate(&self) -> Result<(), Self::Error>;
}<|MERGE_RESOLUTION|>--- conflicted
+++ resolved
@@ -62,11 +62,8 @@
 pub mod entry;
 pub mod hash;
 pub mod identity;
-<<<<<<< HEAD
 pub mod instance;
-=======
 pub mod materialiser;
->>>>>>> 2a4fdbf1
 pub mod operation;
 pub mod schema;
 pub mod secret_group;
