// SPDX-License-Identifier: AGPL-3.0-or-later

//! # p2panda-rs
//!
//! This library provides all tools required to write a client for the [p2panda] network. It is
//! shipped both as a Rust crate `p2panda-rs` with WebAssembly bindings and a NPM package
//! `p2panda-js` with TypeScript definitions running in NodeJS or any modern web browser.
//!
//! [p2panda]: https://p2panda.org
//!
//! ## Example
//!
//! Creates and signs data which can be sent to a p2panda node.
//!
//! ```
//! # extern crate p2panda_rs;
//! # fn main() -> Result<(), Box<dyn std::error::Error>> {
//! # use std::convert::TryFrom;
//! # use p2panda_rs::entry::{sign_and_encode, Entry, EntrySigned, LogId, SeqNum};
//! # use p2panda_rs::hash::Hash;
//! # use p2panda_rs::identity::KeyPair;
//! # use p2panda_rs::operation::{Operation, OperationFields, OperationValue};
//! # let profile_schema = Hash::new_from_bytes(vec![1, 2, 3])?;
//! // Generate new Ed25519 key pair
//! let key_pair = KeyPair::new();
//!
//! // Create operation fields which contain the data we want to send
//! let mut fields = OperationFields::new();
//! fields.add("username", OperationValue::Text("panda".to_owned()))?;
//!
//! // Add field data to "create" operation
//! let operation = Operation::new_create(profile_schema, fields)?;
//!
//! // This is the entry at sequence number 1 (the first entry in the log)
//! let seq_num = SeqNum::new(1)?;
//!
//! // Wrap operation into Bamboo entry (append-only log data type)
//! let entry = Entry::new(&LogId::default(), Some(&operation), None, None, &seq_num)?;
//!
//! // Sign entry with private key
//! let entry_signed = sign_and_encode(&entry, &key_pair)?;
//! # Ok(())
//! # }
//! ```
#![warn(
    missing_copy_implementations,
    missing_debug_implementations,
    missing_doc_code_examples,
    missing_docs,
    trivial_casts,
    trivial_numeric_casts,
    unsafe_code,
    unstable_features,
    unused_import_braces,
    unused_qualifications
)]
// This must be imported here at the root of the crate in order for the fixture macros to work as expected.
#![allow(clippy::single_component_path_imports)]
#[cfg(test)]
use rstest_reuse;

pub mod entry;
pub mod hash;
pub mod identity;
<<<<<<< HEAD
pub mod materialiser;
pub mod message;
=======
pub mod operation;
>>>>>>> 7af249f3
pub mod schema;
pub mod secret_group;
pub mod test_utils;
#[cfg(target_arch = "wasm32")]
pub mod wasm;

/// Trait used by p2panda structs to validate arguments.
pub trait Validate {
    /// Validation error type.
    type Error;

    /// Validates p2panda data type instance.
    fn validate(&self) -> Result<(), Self::Error>;
}<|MERGE_RESOLUTION|>--- conflicted
+++ resolved
@@ -62,12 +62,8 @@
 pub mod entry;
 pub mod hash;
 pub mod identity;
-<<<<<<< HEAD
 pub mod materialiser;
-pub mod message;
-=======
 pub mod operation;
->>>>>>> 7af249f3
 pub mod schema;
 pub mod secret_group;
 pub mod test_utils;
