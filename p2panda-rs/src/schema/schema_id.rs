--- conflicted
+++ resolved
@@ -37,20 +37,6 @@
         }
     }
 
-<<<<<<< HEAD
-impl fmt::Display for SchemaId {
-    fn fmt(&self, f: &mut fmt::Formatter<'_>) -> fmt::Result {
-        match self {
-            SchemaId::Application(relation) => write!(f, "{}", relation.view_id()),
-            SchemaId::Schema => write!(f, "schema_v1"),
-            SchemaId::SchemaField => write!(f, "schema_field_v1"),
-        }
-    }
-}
-impl From<OperationId> for SchemaId {
-    fn from(operation_id: OperationId) -> Self {
-        Self::Application(PinnedRelation::new(operation_id.into()))
-=======
     /// Returns a `SchemaId` given an application schema's name and view id.
     pub fn new_application(name: &str, view_id: &DocumentViewId) -> Self {
         SchemaId::Application(name.to_string(), view_id.clone())
@@ -100,7 +86,6 @@
             remainder.to_string(),
             DocumentViewId::new(&operation_ids),
         ))
->>>>>>> 5a4701ee
     }
 
     /// Returns schema id as string slice.
@@ -120,6 +105,16 @@
     }
 }
 
+impl fmt::Display for SchemaId {
+    fn fmt(&self, f: &mut fmt::Formatter<'_>) -> fmt::Result {
+        match self {
+            SchemaId::Application(name, view_id) => write!(f, "{} {}", name, view_id),
+            SchemaId::Schema => write!(f, "schema_v1"),
+            SchemaId::SchemaField => write!(f, "schema_field_v1"),
+        }
+    }
+}
+
 impl FromStr for SchemaId {
     type Err = SchemaIdError;
 
@@ -289,10 +284,7 @@
             .unwrap()
         );
 
-        assert_eq!(
-            format!("{}", appl_schema),
-            "8fc78b"
-        );
+        assert_eq!(format!("{}", appl_schema), "8fc78b");
 
         let schema = SchemaId::new("schema_v1").unwrap();
         assert_eq!(schema, SchemaId::Schema);
