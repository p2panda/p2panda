--- conflicted
+++ resolved
@@ -36,22 +36,6 @@
             application_schema_id => Self::parse_application_schema_str(application_schema_id),
         }
     }
-<<<<<<< HEAD
-
-    pub fn as_str(&self) -> &str {
-        match self {
-            SchemaId::Application(schema) => {
-                let mut cbor_bytes = Vec::new();
-                ciborium::ser::into_writer(&schema, &mut cbor_bytes).unwrap();
-                &hex::encode(cbor_bytes)
-            },
-            SchemaId::Schema => "schema_v1",
-            SchemaId::SchemaField => "schema_field_v1"
-        }
-    }
-}
-=======
->>>>>>> 5a4701ee
 
     /// Returns a `SchemaId` given an application schema's name and view id.
     pub fn new_application(name: &str, view_id: &DocumentViewId) -> Self {
@@ -158,14 +142,7 @@
     where
         S: Serializer,
     {
-<<<<<<< HEAD
-        match &self {
-            SchemaId::Application(relation) => relation.serialize(serializer),
-            _ => serializer.serialize_str(self.as_str())
-        }
-=======
         serializer.serialize_str(&self.as_str())
->>>>>>> 5a4701ee
     }
 }
 
