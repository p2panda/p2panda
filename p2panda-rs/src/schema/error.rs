--- conflicted
+++ resolved
@@ -37,7 +37,6 @@
     OperationError(#[from] crate::operation::OperationError),
 }
 
-<<<<<<< HEAD
 /// Custom error types for schema validation.
 #[derive(Error, Debug)]
 pub enum SchemaIdError {
@@ -46,8 +45,6 @@
     HashError(#[from] crate::hash::HashError),
 }
 
-impl std::fmt::Debug for SchemaError {
-=======
 /// Custom error types for system schema views.
 #[derive(Error, Debug)]
 pub enum SystemSchemaError {
@@ -73,7 +70,6 @@
 }
 
 impl std::fmt::Debug for SchemaValidationError {
->>>>>>> 7d2a1a5d
     fn fmt(&self, f: &mut std::fmt::Formatter<'_>) -> std::fmt::Result {
         match *self {
             SchemaValidationError::InvalidSchema(_) => write!(f, "InvalidSchema"),
