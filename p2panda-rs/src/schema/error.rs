--- conflicted
+++ resolved
@@ -5,11 +5,10 @@
 /// Custom errors related to `SchemaId`.
 #[derive(Error, Debug)]
 pub enum SchemaIdError {
-<<<<<<< HEAD
-    /// Handle errors from validating operation id hashes
+    /// Handle errors from validating operation id hashes.
     #[error(transparent)]
     DocumentViewIdError(#[from] crate::document::DocumentViewIdError),
-=======
+
     /// Invalid hash in schema id.
     #[error("encountered invalid hash while parsing application schema id: {0}")]
     HashError(#[from] crate::hash::HashError),
@@ -25,7 +24,6 @@
     /// Invalid system schema id.
     #[error("not a known system schema: {0}")]
     UnknownSystemSchema(String),
->>>>>>> a28b3321
 }
 
 /// Custom errors related to `Schema`.
