--- conflicted
+++ resolved
@@ -37,15 +37,8 @@
     // `length` field doesn't have any special requirements.
 
     // Check "mime_type" field
-<<<<<<< HEAD
-    let blob_mime_type = fields.get("mime_type");
-
-    match blob_mime_type {
+    match fields.get("mime_type") {
         Some(PlainValue::String(value)) => {
-=======
-    match fields.get("mime_type") {
-        Some(PlainValue::StringOrRelation(value)) => {
->>>>>>> 43efcd55
             if validate_mime_type(value) {
                 Ok(())
             } else {
