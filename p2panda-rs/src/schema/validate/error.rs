// SPDX-License-Identifier: AGPL-3.0-or-later

//! Error types for validating operation fields against schemas.
use thiserror::Error;

use crate::operation::error::PlainValueError;

/// Custom error types for validating raw operations with schemas.
#[derive(Error, Debug)]
pub enum ValidationError {
    /// Field with this name is required by schema.
    #[error("missing required field: '{0}' of type {1}")]
    MissingField(String, String),

    /// One or more fields which do not belong to the schema.
    #[error("unexpected fields found: {0}")]
    UnexpectedFields(String),

    /// Raw operation field did not match schema.
    #[error("field '{0}' does not match schema: {1}")]
    InvalidField(String, String),

    /// Field type and schema do not match.
    #[error("expected field name '{1}'")]
    InvalidName(String, String),

    /// Field type and schema do not match.
    #[error("invalid field type '{0}', expected '{1}'")]
    InvalidType(String, String),

    /// Field value is not correctly formatted.
    #[error("{0}")]
    InvalidValue(String),

    /// Field value is not in canonic format.
    #[error("non-canonic document view id, {0}")]
    InvalidDocumentViewId(String),

    /// Error from validating system schema: `schema_definition_v1`.
    #[error("invalid 'schema_definition_v1' operation: {0}")]
    InvalidSchemaDefinition(#[from] SchemaDefinitionError),

    /// Error from validating system schema: `schema_field_definition_v1`.
    #[error("invalid 'schema_field_definition_v1' operation: {0}")]
    InvalidSchemaFieldDefinition(#[from] SchemaFieldDefinitionError),

<<<<<<< HEAD
    /// Error from conversion of PlainValues.
    #[error(transparent)]
    NotStringValue(#[from] PlainValueError),
=======
    /// Error from validating system schema: `blob_v1`.
    #[error("invalid 'blob_v1' operation: {0}")]
    InvalidBlob(#[from] BlobError),

    /// Error from validating system schema: `blob_piece_v1`.
    #[error("invalid 'blob_piece_v1' operation: {0}")]
    InvalidBlobPiece(#[from] BlobPieceError),
>>>>>>> 83770566
}

/// Custom error types for validating operations against `schema_field_definition_v1` schema.
#[derive(Error, Debug)]
#[allow(missing_copy_implementations)]
pub enum SchemaFieldDefinitionError {
    /// "name" is not correctly formatted as per specification.
    #[error("'name' field in schema field definitions is wrongly formatted")]
    NameInvalid,

    /// "type" is not correctly formatted as per specification.
    #[error("'type' field in schema field definitions is wrongly formatted")]
    TypeInvalid,

    /// Error from conversion of PlainValues.
    #[error(transparent)]
    NotStringValue(#[from] PlainValueError),
}

/// Custom error types for validating operations against `schema_field_definition_v1` schema.
#[derive(Error, Debug)]
#[allow(missing_copy_implementations)]
pub enum SchemaDefinitionError {
    /// "name" is not correctly formatted as per specification.
    #[error("'name' field in schema field definitions is wrongly formatted")]
    NameInvalid,

    /// "description" is not correctly formatted as per specification.
    #[error("'description' field in schema field definitions is wrongly formatted")]
    DescriptionInvalid,

    /// "fields" is not correctly formatted as per specification.
    #[error("'fields' field in schema field definitions is wrongly formatted")]
    FieldsInvalid,
<<<<<<< HEAD

    /// Error from conversion of PlainValues.
    #[error(transparent)]
    NotStringValue(#[from] PlainValueError),
=======
}

/// Custom error types for validating operations against `blob_v1` schema.
#[derive(Error, Debug)]
#[allow(missing_copy_implementations)]
pub enum BlobError {
    /// "length" is greater than the maximum allowed as per specification.
    #[error("'length' field in blob is over maximum allowed length")]
    LengthInvalid,

    /// "mime_type" is not correctly formatted as per specification.
    #[error("'mime_type' field in blob is wrongly formatted")]
    MimeTypeInvalid,

    /// "pieces" is not correctly formatted as per specification.
    #[error("'pieces' field in blob is wrongly formatted")]
    PiecesInvalid,
}

/// Custom error types for validating operations against `blob_piece_v1` schema.
#[derive(Error, Debug)]
#[allow(missing_copy_implementations)]
pub enum BlobPieceError {
    /// "data" is greater than the maximum allowed as per specification.
    #[error("'data' field in blob is over maximum allowed length")]
    DataInvalid,
>>>>>>> 83770566
}<|MERGE_RESOLUTION|>--- conflicted
+++ resolved
@@ -44,11 +44,10 @@
     #[error("invalid 'schema_field_definition_v1' operation: {0}")]
     InvalidSchemaFieldDefinition(#[from] SchemaFieldDefinitionError),
 
-<<<<<<< HEAD
     /// Error from conversion of PlainValues.
     #[error(transparent)]
     NotStringValue(#[from] PlainValueError),
-=======
+
     /// Error from validating system schema: `blob_v1`.
     #[error("invalid 'blob_v1' operation: {0}")]
     InvalidBlob(#[from] BlobError),
@@ -56,7 +55,6 @@
     /// Error from validating system schema: `blob_piece_v1`.
     #[error("invalid 'blob_piece_v1' operation: {0}")]
     InvalidBlobPiece(#[from] BlobPieceError),
->>>>>>> 83770566
 }
 
 /// Custom error types for validating operations against `schema_field_definition_v1` schema.
@@ -91,12 +89,10 @@
     /// "fields" is not correctly formatted as per specification.
     #[error("'fields' field in schema field definitions is wrongly formatted")]
     FieldsInvalid,
-<<<<<<< HEAD
 
     /// Error from conversion of PlainValues.
     #[error(transparent)]
     NotStringValue(#[from] PlainValueError),
-=======
 }
 
 /// Custom error types for validating operations against `blob_v1` schema.
@@ -123,5 +119,4 @@
     /// "data" is greater than the maximum allowed as per specification.
     #[error("'data' field in blob is over maximum allowed length")]
     DataInvalid,
->>>>>>> 83770566
 }