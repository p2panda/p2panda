--- conflicted
+++ resolved
@@ -123,11 +123,7 @@
     }
 
     /// Add a field definition to this schema
-    pub fn add_operation_field(
-        &mut self,
-        key: String,
-        field_type: Type,
-    ) -> Result<(), SchemaError> {
+    pub fn add_operation_field(&mut self, key: String, field_type: Type) -> Result<(), SchemaError> {
         // Match passed type and map it to our OperationFields type and CDDL types.
         let type_string = match field_type {
             Type::Tstr => "str",
@@ -137,7 +133,7 @@
             Type::Relation => "relation",
         };
 
-        // Create an operation field group and add fields
+        // Create a operation field group and add fields
         let mut operation_fields = Group::new(key.to_owned());
         operation_fields.add_field("type", Field::String(type_string.to_owned()));
         operation_fields.add_field("value", Field::Type(field_type));
@@ -151,33 +147,9 @@
         self.fields.insert(key, operation_fields);
         Ok(())
     }
-<<<<<<< HEAD
-=======
-
-    /// Validate an operation against this user schema
-    #[cfg(not(target_arch = "wasm32"))]
-    pub fn validate_operation(&self, bytes: Vec<u8>) -> Result<(), SchemaError> {
-        match validate_cbor_from_slice(&format!("{}", self), &bytes) {
-            Err(cbor::Error::Validation(err)) => {
-                let err = err
-                    .iter()
-                    .map(|fe| format!("{}: \"{}\"", fe.cbor_location, fe.reason))
-                    .collect::<Vec<String>>()
-                    .join(", ");
-
-                Err(SchemaError::InvalidSchema(err))
-            }
-            Err(cbor::Error::CBORParsing(_err)) => Err(SchemaError::InvalidCBOR),
-            Err(cbor::Error::CDDLParsing(err)) => {
-                panic!("Parsing CDDL error: {}", err);
-            }
-            _ => Ok(()),
-        }
-    }
->>>>>>> 7af249f3
-}
-
-impl ValidateMessage for SchemaBuilder {}
+}
+
+impl ValidateOperation for SchemaBuilder {}
 
 impl fmt::Display for SchemaBuilder {
     fn fmt(&self, f: &mut fmt::Formatter) -> fmt::Result {
@@ -222,10 +194,7 @@
 
     /// Create a new CREATE operation validated against this schema
     #[cfg(not(target_arch = "wasm32"))]
-    pub fn create(
-        &self,
-        key_values: Vec<(&str, OperationValue)>,
-    ) -> Result<Operation, SchemaError> {
+    pub fn create(&self, key_values: Vec<(&str, OperationValue)>) -> Result<Operation, SchemaError> {
         let mut fields = OperationFields::new();
 
         for (key, value) in key_values {
@@ -251,23 +220,13 @@
     pub fn update(
         &self,
         id: &str,
-<<<<<<< HEAD
-        key_values: Vec<(&str, MessageValue)>,
-    ) -> Result<Message, SchemaError> {
-        let mut fields = MessageFields::new();
-        let id = Hash::new(id).unwrap();
-
-        for (key, value) in key_values {
-            match fields.add(key, value) {
-=======
-        key_values: Vec<(&str, &str)>,
+        key_values: Vec<(&str, OperationValue)>,
     ) -> Result<Operation, SchemaError> {
         let mut fields = OperationFields::new();
         let id = Hash::new(id).unwrap();
 
         for (key, value) in key_values {
-            match fields.add(key, OperationValue::Text(value.into())) {
->>>>>>> 7af249f3
+            match fields.add(key, value) {
                 Ok(_) => Ok(()),
                 Err(err) => Err(SchemaError::InvalidSchema(err.to_string())),
             }?;
@@ -285,27 +244,21 @@
     }
 }
 
-<<<<<<< HEAD
 impl fmt::Display for Schema {
     fn fmt(&self, f: &mut fmt::Formatter) -> fmt::Result {
         write!(f, "{}", self.schema_string)
     }
 }
 
-impl ValidateMessage for Schema {}
-
-trait ValidateMessage
+impl ValidateOperation for Schema {}
+
+trait ValidateOperation
 where
     Self: fmt::Display,
 {
     /// Validate an operation against this user schema
     #[cfg(not(target_arch = "wasm32"))]
-    fn validate_message(&self, bytes: Vec<u8>) -> Result<(), SchemaError> {
-=======
-    /// Validate an operation against this user schema
-    #[cfg(not(target_arch = "wasm32"))]
-    pub fn validate_operation(&self, bytes: Vec<u8>) -> Result<(), SchemaError> {
->>>>>>> 7af249f3
+    fn validate_operation(&self, bytes: Vec<u8>) -> Result<(), SchemaError> {
         match validate_cbor_from_slice(&format!("{}", self), &bytes) {
             Err(cbor::Error::Validation(err)) => {
                 let err = err
@@ -327,17 +280,12 @@
 
 #[cfg(test)]
 mod tests {
-    use super::{Schema, SchemaBuilder, Type, ValidateMessage};
+    use super::{Schema, SchemaBuilder, Type, ValidateOperation};
     use crate::hash::Hash;
-<<<<<<< HEAD
-    use crate::message::{Message, MessageFields, MessageValue};
+    use crate::operation::{Operation, OperationFields, OperationValue};
     use crate::test_utils::fixtures::hash;
 
     use rstest::rstest;
-=======
-    use crate::operation::{Operation, OperationFields, OperationValue};
-    use crate::schema::{Schema, SchemaBuilder, Type};
->>>>>>> 7af249f3
 
     /// All user schema
     pub const USER_SCHEMA: &str = r#"
@@ -390,19 +338,11 @@
         assert!(person.validate_operation(me_bytes).is_ok());
     }
 
-<<<<<<< HEAD
     #[rstest]
     pub fn schema_from_string(#[from(hash)] schema_hash: Hash) {
-        // Create a new "person" message
-        let mut me = MessageFields::new();
-        me.add("name", MessageValue::Text("Sam".to_owned()))
-=======
-    #[test]
-    pub fn schema_from_string() {
         // Create a new "person" operation
         let mut me = OperationFields::new();
         me.add("name", OperationValue::Text("Sam".to_owned()))
->>>>>>> 7af249f3
             .unwrap();
         me.add("age", OperationValue::Integer(35)).unwrap();
 
@@ -460,21 +400,11 @@
         assert!(user_schema.validate_operation(naughty_panda_bytes).is_err());
     }
 
-<<<<<<< HEAD
     #[rstest]
-    pub fn create_message(#[from(hash)] schema_hash: Hash) {
+    pub fn create_operation(#[from(hash)] schema_hash: Hash) {
         let person_schema = Schema::new(&schema_hash, &PERSON_SCHEMA.to_string()).unwrap();
-=======
-    #[test]
-    pub fn create_operation() {
-        let person_schema = Schema::new(
-            &Hash::new(PERSON_SCHEMA_HASH).unwrap(),
-            &PERSON_SCHEMA.to_string(),
-        )
-        .unwrap();
->>>>>>> 7af249f3
-
-        // Create an operation the long way without validation
+
+        // Create a operation the long way without validation
         let mut operation_fields = OperationFields::new();
         operation_fields
             .add("name", OperationValue::Text("Panda".to_owned()))
@@ -483,15 +413,9 @@
             .add("age", OperationValue::Integer(12))
             .unwrap();
 
-<<<<<<< HEAD
-        let message = Message::new_create(schema_hash, message_fields).unwrap();
-=======
-        let operation =
-            Operation::new_create(Hash::new(PERSON_SCHEMA_HASH).unwrap(), operation_fields)
-                .unwrap();
->>>>>>> 7af249f3
-
-        // Create an operation the quick way *with* validation
+        let operation = Operation::new_create(schema_hash, operation_fields).unwrap();
+
+        // Create a operation the quick way *with* validation
         let operation_again = person_schema
             .create(vec![
                 ("name", OperationValue::Text("Panda".to_string())),
@@ -503,32 +427,32 @@
     }
 
     #[rstest]
-    pub fn update_message(#[from(hash)] instance_id: Hash, #[from(hash)] schema_hash: Hash) {
+    pub fn update_operation(#[from(hash)] instance_id: Hash, #[from(hash)] schema_hash: Hash) {
         let person_schema = Schema::new(&schema_hash, &PERSON_SCHEMA.to_string()).unwrap();
 
-        // Create a message the long way without validation
-        let mut message_fields = MessageFields::new();
-        message_fields
-            .add("name", MessageValue::Text("Panda".to_owned()))
-            .unwrap();
-        message_fields
-            .add("age", MessageValue::Integer(12))
-            .unwrap();
-
-        let message =
-            Message::new_update(schema_hash, instance_id.to_owned(), message_fields).unwrap();
-
-        // Create a message the quick way *with* validation
-        let message_again = person_schema
+        // Create a operation the long way without validation
+        let mut operation_fields = OperationFields::new();
+        operation_fields
+            .add("name", OperationValue::Text("Panda".to_owned()))
+            .unwrap();
+        operation_fields
+            .add("age", OperationValue::Integer(12))
+            .unwrap();
+
+        let operation =
+            Operation::new_update(schema_hash, instance_id.to_owned(), operation_fields).unwrap();
+
+        // Create a operation the quick way *with* validation
+        let operation_again = person_schema
             .update(
                 instance_id.as_str(),
                 vec![
-                    ("name", MessageValue::Text("Panda".to_string())),
-                    ("age", MessageValue::Integer(12)),
+                    ("name", OperationValue::Text("Panda".to_string())),
+                    ("age", OperationValue::Integer(12)),
                 ],
             )
             .unwrap();
 
-        assert_eq!(message, message_again);
+        assert_eq!(operation, operation_again);
     }
 }