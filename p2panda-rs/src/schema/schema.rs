--- conflicted
+++ resolved
@@ -151,33 +151,9 @@
         self.fields.insert(key, operation_fields);
         Ok(())
     }
-<<<<<<< HEAD
-
-    /// Validate an operation against this user schema
-    #[cfg(not(target_arch = "wasm32"))]
-    pub fn validate_operation(&self, bytes: Vec<u8>) -> Result<(), SchemaError> {
-        match validate_cbor_from_slice(&format!("{}", self), &bytes) {
-            Err(cbor::Error::Validation(err)) => {
-                let err = err
-                    .iter()
-                    .map(|fe| format!("{}: \"{}\"", fe.cbor_location, fe.reason))
-                    .collect::<Vec<String>>()
-                    .join(", ");
-
-                Err(SchemaError::InvalidSchema(err))
-            }
-            Err(cbor::Error::CBORParsing(_err)) => Err(SchemaError::InvalidCBOR),
-            Err(cbor::Error::CDDLParsing(err)) => {
-                panic!("Parsing CDDL error: {}", err);
-            }
-            _ => Ok(()),
-        }
-    }
-=======
->>>>>>> 63f3f57e
-}
-
-impl ValidateMessage for SchemaBuilder {}
+}
+
+impl ValidateOperatoin for SchemaBuilder {}
 
 impl fmt::Display for SchemaBuilder {
     fn fmt(&self, f: &mut fmt::Formatter) -> fmt::Result {
@@ -251,23 +227,13 @@
     pub fn update(
         &self,
         id: &str,
-<<<<<<< HEAD
-        key_values: Vec<(&str, &str)>,
+        key_values: Vec<(&str, OperationValue)>,
     ) -> Result<Operation, SchemaError> {
         let mut fields = OperationFields::new();
         let id = Hash::new(id).unwrap();
 
         for (key, value) in key_values {
-            match fields.add(key, OperationValue::Text(value.into())) {
-=======
-        key_values: Vec<(&str, MessageValue)>,
-    ) -> Result<Message, SchemaError> {
-        let mut fields = MessageFields::new();
-        let id = Hash::new(id).unwrap();
-
-        for (key, value) in key_values {
             match fields.add(key, value) {
->>>>>>> 63f3f57e
                 Ok(_) => Ok(()),
                 Err(err) => Err(SchemaError::InvalidSchema(err.to_string())),
             }?;
@@ -285,27 +251,21 @@
     }
 }
 
-<<<<<<< HEAD
-    /// Validate an operation against this user schema
-    #[cfg(not(target_arch = "wasm32"))]
-    pub fn validate_operation(&self, bytes: Vec<u8>) -> Result<(), SchemaError> {
-=======
 impl fmt::Display for Schema {
     fn fmt(&self, f: &mut fmt::Formatter) -> fmt::Result {
         write!(f, "{}", self.schema_string)
     }
 }
 
-impl ValidateMessage for Schema {}
-
-trait ValidateMessage
+impl ValidateOperatoin for Schema {}
+
+trait ValidateOperatoin
 where
     Self: fmt::Display,
 {
     /// Validate an operation against this user schema
     #[cfg(not(target_arch = "wasm32"))]
-    fn validate_message(&self, bytes: Vec<u8>) -> Result<(), SchemaError> {
->>>>>>> 63f3f57e
+    fn validate_operation(&self, bytes: Vec<u8>) -> Result<(), SchemaError> {
         match validate_cbor_from_slice(&format!("{}", self), &bytes) {
             Err(cbor::Error::Validation(err)) => {
                 let err = err
@@ -327,17 +287,12 @@
 
 #[cfg(test)]
 mod tests {
-    use super::{Schema, SchemaBuilder, Type, ValidateMessage};
+    use super::{Schema, SchemaBuilder, Type, ValidateOperatoin};
     use crate::hash::Hash;
-<<<<<<< HEAD
     use crate::operation::{Operation, OperationFields, OperationValue};
-    use crate::schema::{Schema, SchemaBuilder, Type};
-=======
-    use crate::message::{Message, MessageFields, MessageValue};
     use crate::test_utils::fixtures::hash;
 
     use rstest::rstest;
->>>>>>> 63f3f57e
 
     /// All user schema
     pub const USER_SCHEMA: &str = r#"
@@ -390,19 +345,11 @@
         assert!(person.validate_operation(me_bytes).is_ok());
     }
 
-<<<<<<< HEAD
-    #[test]
-    pub fn schema_from_string() {
+    #[rstest]
+    pub fn schema_from_string(#[from(hash)] schema_hash: Hash) {
         // Create a new "person" operation
         let mut me = OperationFields::new();
         me.add("name", OperationValue::Text("Sam".to_owned()))
-=======
-    #[rstest]
-    pub fn schema_from_string(#[from(hash)] schema_hash: Hash) {
-        // Create a new "person" message
-        let mut me = MessageFields::new();
-        me.add("name", MessageValue::Text("Sam".to_owned()))
->>>>>>> 63f3f57e
             .unwrap();
         me.add("age", OperationValue::Integer(35)).unwrap();
 
@@ -460,19 +407,9 @@
         assert!(user_schema.validate_operation(naughty_panda_bytes).is_err());
     }
 
-<<<<<<< HEAD
-    #[test]
-    pub fn create_operation() {
-        let person_schema = Schema::new(
-            &Hash::new(PERSON_SCHEMA_HASH).unwrap(),
-            &PERSON_SCHEMA.to_string(),
-        )
-        .unwrap();
-=======
     #[rstest]
-    pub fn create_message(#[from(hash)] schema_hash: Hash) {
+    pub fn create_operation(#[from(hash)] schema_hash: Hash) {
         let person_schema = Schema::new(&schema_hash, &PERSON_SCHEMA.to_string()).unwrap();
->>>>>>> 63f3f57e
 
         // Create an operation the long way without validation
         let mut operation_fields = OperationFields::new();
@@ -483,13 +420,7 @@
             .add("age", OperationValue::Integer(12))
             .unwrap();
 
-<<<<<<< HEAD
-        let operation =
-            Operation::new_create(Hash::new(PERSON_SCHEMA_HASH).unwrap(), operation_fields)
-                .unwrap();
-=======
-        let message = Message::new_create(schema_hash, message_fields).unwrap();
->>>>>>> 63f3f57e
+        let operation = Operation::new_create(schema_hash, operation_fields).unwrap();
 
         // Create an operation the quick way *with* validation
         let operation_again = person_schema
@@ -503,32 +434,32 @@
     }
 
     #[rstest]
-    pub fn update_message(#[from(hash)] instance_id: Hash, #[from(hash)] schema_hash: Hash) {
+    pub fn update_operation(#[from(hash)] instance_id: Hash, #[from(hash)] schema_hash: Hash) {
         let person_schema = Schema::new(&schema_hash, &PERSON_SCHEMA.to_string()).unwrap();
 
-        // Create a message the long way without validation
-        let mut message_fields = MessageFields::new();
-        message_fields
-            .add("name", MessageValue::Text("Panda".to_owned()))
-            .unwrap();
-        message_fields
-            .add("age", MessageValue::Integer(12))
-            .unwrap();
-
-        let message =
-            Message::new_update(schema_hash, instance_id.to_owned(), message_fields).unwrap();
-
-        // Create a message the quick way *with* validation
-        let message_again = person_schema
+        // Create a operation the long way without validation
+        let mut operation_fields = OperationFields::new();
+        operation_fields
+            .add("name", OperationValue::Text("Panda".to_owned()))
+            .unwrap();
+        operation_fields
+            .add("age", OperationValue::Integer(12))
+            .unwrap();
+
+        let operation =
+            Operation::new_update(schema_hash, instance_id.to_owned(), operation_fields).unwrap();
+
+        // Create a operation the quick way *with* validation
+        let operation_again = person_schema
             .update(
                 instance_id.as_str(),
                 vec![
-                    ("name", MessageValue::Text("Panda".to_string())),
-                    ("age", MessageValue::Integer(12)),
+                    ("name", OperationValue::Text("Panda".to_string())),
+                    ("age", OperationValue::Integer(12)),
                 ],
             )
             .unwrap();
 
-        assert_eq!(message, message_again);
+        assert_eq!(operation, operation_again);
     }
 }