--- conflicted
+++ resolved
@@ -1,21 +1,10 @@
 // SPDX-License-Identifier: AGPL-3.0-or-later
 
 use std::collections::BTreeMap;
-<<<<<<< HEAD
-use std::convert::TryFrom;
-use std::fmt;
-
-use crate::hash::Hash;
-use crate::instance::{Instance, InstanceError};
-use crate::operation::{AsOperation, Operation, OperationFields, OperationValue};
-use crate::schema::SchemaError;
-
-=======
 #[cfg(not(target_arch = "wasm32"))]
 use std::convert::TryFrom;
 use std::fmt;
 
->>>>>>> 651a38ed
 use cddl::lexer::Lexer;
 use cddl::parser::Parser;
 #[cfg(not(target_arch = "wasm32"))]
@@ -467,11 +456,7 @@
     }
 
     #[rstest]
-<<<<<<< HEAD
-    pub fn test_update_operation(#[from(hash)] instance_id: Hash, #[from(hash)] schema_hash: Hash) {
-=======
     pub fn test_update_operation(#[from(hash)] document_id: Hash, #[from(hash)] schema_hash: Hash) {
->>>>>>> 651a38ed
         let person_schema = Schema::new(&schema_hash, &PERSON_SCHEMA.to_string()).unwrap();
 
         // Create a operation the long way without validation
@@ -485,11 +470,7 @@
 
         let operation = Operation::new_update(
             schema_hash,
-<<<<<<< HEAD
-            instance_id.to_owned(),
-=======
             document_id.to_owned(),
->>>>>>> 651a38ed
             vec![Hash::new_from_bytes(vec![12, 128]).unwrap()],
             operation_fields,
         )
@@ -498,11 +479,7 @@
         // Create an operation the quick way *with* validation
         let operation_again = person_schema
             .update(
-<<<<<<< HEAD
-                instance_id.as_str(),
-=======
                 document_id.as_str(),
->>>>>>> 651a38ed
                 vec![Hash::new_from_bytes(vec![12, 128]).unwrap()],
                 vec![
                     ("name", OperationValue::Text("Panda".to_string())),
