// SPDX-License-Identifier: AGPL-3.0-or-later

use std::collections::BTreeMap;
use std::convert::TryFrom;
use std::fmt;

use crate::hash::Hash;
<<<<<<< HEAD
use crate::instance::{Instance, InstanceError};
=======
>>>>>>> 7af249f3
use crate::operation::{Operation, OperationFields, OperationValue};
use crate::schema::SchemaError;

use cddl::lexer::Lexer;
use cddl::parser::Parser;
#[cfg(not(target_arch = "wasm32"))]
use cddl::validate_cbor_from_slice;
#[cfg(not(target_arch = "wasm32"))]
use cddl::validator::cbor;

/// CDDL types
#[derive(Clone, Debug, Copy)]
#[allow(missing_docs)]
pub enum Type {
    Bool,
    Int,
    Float,
    Tstr,
    Relation,
}

/// CDDL schema type string formats
impl fmt::Display for Type {
    fn fmt(&self, f: &mut fmt::Formatter) -> fmt::Result {
        let cddl_type = match self {
            Type::Bool => "bool",
            Type::Int => "int",
            Type::Float => "float",
            Type::Tstr => "tstr",
            Type::Relation => "tstr .regexp \"[0-9a-f]{68}\"",
        };
        write!(f, "{}", cddl_type)
    }
}

/// CDDL field types
#[derive(Clone, Debug)]
pub enum Field {
    String(String),
    Type(Type),
    Struct(Group),
}

/// Format each different data type into a schema string.
impl fmt::Display for Field {
    fn fmt(&self, f: &mut fmt::Formatter) -> fmt::Result {
        match self {
            Field::String(s) => write!(f, "\"{}\"", s),
            Field::Type(cddl_type) => write!(f, "{}", cddl_type),
            Field::Struct(group) => write!(f, "{{ {} }}", format!("{}", group)),
        }
    }
}

/// Struct for building and representing CDDL groups.
/// CDDL uses groups to define reuseable data structures
/// they can be merged into schema or used in Vectors, Tables and Structs
#[derive(Clone, Debug)]
pub struct Group {
    #[allow(dead_code)] // Remove when module in use.
    name: String,
    fields: BTreeMap<String, Field>,
}

impl Group {
    /// Create a new CDDL group
    pub fn new(name: String) -> Self {
        Self {
            name,
            fields: BTreeMap::new(),
        }
    }

    /// Add an Field to the group.
    pub fn add_field(&mut self, key: &str, field_type: Field) {
        self.fields.insert(key.to_owned(), field_type);
    }
}

impl fmt::Display for Group {
    fn fmt(&self, f: &mut fmt::Formatter) -> fmt::Result {
        let map = &self.fields;
        write!(f, "( ")?;
        for (count, value) in map.iter().enumerate() {
            // For every element except the first, add a comma.
            if count != 0 {
                write!(f, ", ")?;
            }
            write!(f, "{}: {}", value.0, value.1)?;
        }
        write!(f, " )")
    }
}

/// SchemaBuilder struct for programatically creating CDDL schemas and valdating OperationFields.
#[derive(Clone, Debug)]
pub struct SchemaBuilder {
    name: String,
    fields: BTreeMap<String, Field>,
}

/// Schema struct for creating CDDL schemas, valdating OperationFields and creating operations
/// following the defined schema.
#[derive(Clone, Debug)]
pub struct Schema {
    schema_hash: Hash,
    schema_string: String,
}

impl SchemaBuilder {
    /// Create a new blank Schema
    pub fn new(name: String) -> Self {
        Self {
            name,
            fields: BTreeMap::new(),
        }
    }

    /// Add a field definition to this schema
    pub fn add_operation_field(
        &mut self,
        key: String,
        field_type: Type,
    ) -> Result<(), SchemaError> {
        // Match passed type and map it to our OperationFields type and CDDL types.
        let type_string = match field_type {
            Type::Tstr => "str",
            Type::Int => "int",
            Type::Float => "float",
            Type::Bool => "bool",
            Type::Relation => "relation",
        };

        // Create an operation field group and add fields
        let mut operation_fields = Group::new(key.to_owned());
        operation_fields.add_field("type", Field::String(type_string.to_owned()));
        operation_fields.add_field("value", Field::Type(field_type));

        // Format operation fields group as a struct
        let operation_fields = Field::Struct(operation_fields);

        // Insert new operation field into Schema fields.
        // If this Schema was created from a cddl string
        // `fields` will be None.
        self.fields.insert(key, operation_fields);
        Ok(())
    }
<<<<<<< HEAD
=======

    /// Validate an operation against this user schema
    #[cfg(not(target_arch = "wasm32"))]
    pub fn validate_operation(&self, bytes: Vec<u8>) -> Result<(), SchemaError> {
        match validate_cbor_from_slice(&format!("{}", self), &bytes) {
            Err(cbor::Error::Validation(err)) => {
                let err = err
                    .iter()
                    .map(|fe| format!("{}: \"{}\"", fe.cbor_location, fe.reason))
                    .collect::<Vec<String>>()
                    .join(", ");

                Err(SchemaError::InvalidSchema(err))
            }
            Err(cbor::Error::CBORParsing(_err)) => Err(SchemaError::InvalidCBOR),
            Err(cbor::Error::CDDLParsing(err)) => {
                panic!("Parsing CDDL error: {}", err);
            }
            _ => Ok(()),
        }
    }
>>>>>>> 7af249f3
}

impl ValidateOperation for SchemaBuilder {}

impl fmt::Display for SchemaBuilder {
    fn fmt(&self, f: &mut fmt::Formatter) -> fmt::Result {
        write!(f, "{} = {{ ", self.name)?;
        for (count, value) in self.fields.iter().enumerate() {
            if count != 0 {
                write!(f, ", ")?;
            }
            write!(f, "{}: {}", value.0, value.1)?;
        }
        writeln!(f, " }}")
    }
}

impl Schema {
    /// Create a new Schema from a schema hash and schema CDDL string
    pub fn new(schema_hash: &Hash, schema_str: &str) -> Result<Self, SchemaError> {
        let mut lexer = Lexer::new(schema_str);
        let parser = Parser::new(lexer.iter(), schema_str);
        let schema_string = match parser {
            Ok(mut parser) => match parser.parse_cddl() {
                Ok(cddl) => Ok(cddl.to_string()),
                Err(err) => Err(SchemaError::ParsingError(err.to_string())),
            },
            Err(err) => Err(SchemaError::ParsingError(err.to_string())),
        }?;
        let schema_hash = match Hash::new(schema_hash.as_str()) {
            Ok(hash) => Ok(hash),
            Err(err) => Err(SchemaError::InvalidSchema(err.to_string())),
        }?;

        Ok(Self {
            schema_hash,
            schema_string,
        })
    }

    /// Return the hash id of this schema
    pub fn schema_hash(&self) -> Hash {
        self.schema_hash.clone()
    }

    /// Create a new CREATE operation validated against this schema
    #[cfg(not(target_arch = "wasm32"))]
    pub fn create(
        &self,
        key_values: Vec<(&str, OperationValue)>,
    ) -> Result<Operation, SchemaError> {
        let mut fields = OperationFields::new();

        for (key, value) in key_values {
            match fields.add(key, value) {
                Ok(_) => Ok(()),
                Err(err) => Err(SchemaError::OperationFieldsError(err)),
            }?;
        }

        match self.validate_operation(serde_cbor::to_vec(&fields.clone()).unwrap()) {
            Ok(_) => Ok(()),
            Err(err) => Err(SchemaError::ValidationError(err.to_string())),
        }?;

        match Operation::new_create(self.schema_hash(), fields) {
            Ok(hash) => Ok(hash),
            Err(err) => Err(SchemaError::OperationError(err)),
        }
    }

    /// Create a new UPDATE operation validated against this schema
    #[cfg(not(target_arch = "wasm32"))]
    pub fn update(
        &self,
        id: &str,
<<<<<<< HEAD
        key_values: Vec<(&str, OperationValue)>,
=======
        key_values: Vec<(&str, &str)>,
>>>>>>> 7af249f3
    ) -> Result<Operation, SchemaError> {
        let mut fields = OperationFields::new();
        let id = Hash::new(id).unwrap();

        for (key, value) in key_values {
<<<<<<< HEAD
            match fields.add(key, value) {
=======
            match fields.add(key, OperationValue::Text(value.into())) {
>>>>>>> 7af249f3
                Ok(_) => Ok(()),
                Err(err) => Err(SchemaError::InvalidSchema(err.to_string())),
            }?;
        }

        match self.validate_operation(serde_cbor::to_vec(&fields.clone()).unwrap()) {
            Ok(_) => Ok(()),
            Err(err) => Err(SchemaError::ValidationError(err.to_string())),
        }?;

        match Operation::new_update(self.schema_hash(), id, fields) {
            Ok(hash) => Ok(hash),
            Err(err) => Err(SchemaError::InvalidSchema(err.to_string())),
        }
    }

<<<<<<< HEAD
    /// Returns a new `Instance` converted from CREATE `Operation` and validated against it's schema definition.
    #[cfg(not(target_arch = "wasm32"))]
    pub fn instance_from_create(&self, operation: Operation) -> Result<Instance, InstanceError> {
        match self.validate_operation(serde_cbor::to_vec(&operation.fields()).unwrap()) {
            Ok(_) => Ok(()),
            Err(err) => Err(InstanceError::ValidationError(err)),
        }?;

        Instance::try_from(operation)
    }
}

impl fmt::Display for Schema {
    fn fmt(&self, f: &mut fmt::Formatter) -> fmt::Result {
        write!(f, "{}", self.schema_string)
    }
}

impl ValidateOperation for Schema {}

trait ValidateOperation
where
    Self: fmt::Display,
{
    /// Validate an operation against this user schema
    #[cfg(not(target_arch = "wasm32"))]
    fn validate_operation(&self, bytes: Vec<u8>) -> Result<(), SchemaError> {
=======
    /// Validate an operation against this user schema
    #[cfg(not(target_arch = "wasm32"))]
    pub fn validate_operation(&self, bytes: Vec<u8>) -> Result<(), SchemaError> {
>>>>>>> 7af249f3
        match validate_cbor_from_slice(&format!("{}", self), &bytes) {
            Err(cbor::Error::Validation(err)) => {
                let err = err
                    .iter()
                    .map(|fe| format!("{}: \"{}\"", fe.cbor_location, fe.reason))
                    .collect::<Vec<String>>()
                    .join(", ");

                Err(SchemaError::InvalidSchema(err))
            }
            Err(cbor::Error::CBORParsing(_err)) => Err(SchemaError::InvalidCBOR),
            Err(cbor::Error::CDDLParsing(err)) => {
                panic!("Parsing CDDL error: {}", err);
            }
            _ => Ok(()),
        }
    }
}

#[cfg(test)]
mod tests {
    use super::{Schema, SchemaBuilder, Type, ValidateOperation};
    use crate::hash::Hash;
    use crate::operation::{Operation, OperationFields, OperationValue};
<<<<<<< HEAD
    use crate::test_utils::fixtures::{create_operation, hash};

    use rstest::rstest;
=======
    use crate::schema::{Schema, SchemaBuilder, Type};
>>>>>>> 7af249f3

    /// All user schema
    pub const USER_SCHEMA: &str = r#"
    userSchema = {
        address //
        person
    }

    address = (
        city: { type: "str", value: tstr },
        street: { type: "str", value: tstr },
        house-number: { type: "int", value: int },
    )

    person = (
        name: { type: "str", value: tstr },
        age: { type: "int", value: int },
    )
    "#;

    /// Person schema
    pub const PERSON_SCHEMA: &str = r#"
    person = (
        name: { type: "str", value: tstr },
        age: { type: "int", value: int },
    )
    "#;

    #[test]
    pub fn schema_builder() {
        // Instanciate new empty schema named "person"
        let mut person = SchemaBuilder::new("person".to_owned());

        // Add two operation fields to the schema
        person
            .add_operation_field("name".to_owned(), Type::Tstr)
            .unwrap();
        person
            .add_operation_field("age".to_owned(), Type::Int)
            .unwrap();

        // Create a new "person" operation
        let mut me = OperationFields::new();
        me.add("name", OperationValue::Text("Sam".to_owned()))
            .unwrap();
        me.add("age", OperationValue::Integer(35)).unwrap();

        // Validate operation fields against person schema
        let me_bytes = serde_cbor::to_vec(&me).unwrap();
        assert!(person.validate_operation(me_bytes).is_ok());
    }

<<<<<<< HEAD
    #[rstest]
    pub fn schema_from_string(#[from(hash)] schema_hash: Hash) {
=======
    #[test]
    pub fn schema_from_string() {
>>>>>>> 7af249f3
        // Create a new "person" operation
        let mut me = OperationFields::new();
        me.add("name", OperationValue::Text("Sam".to_owned()))
            .unwrap();
        me.add("age", OperationValue::Integer(35)).unwrap();

        // Instanciate "person" schema from cddl string
        let cddl_str = "person = { (
            age: { type: \"int\", value: int },
            name: { type: \"str\", value: tstr }
        ) }";

        let person_from_string = Schema::new(&schema_hash, &cddl_str.to_string()).unwrap();

        // Validate operation fields against person schema
        let me_bytes = serde_cbor::to_vec(&me).unwrap();
        assert!(person_from_string.validate_operation(me_bytes).is_ok());
    }

    #[rstest]
    pub fn validate_against_megaschema(#[from(hash)] schema_hash: Hash) {
        // Instanciate global user schema from mega schema string and it's hash
<<<<<<< HEAD
        let user_schema = Schema::new(&schema_hash, &USER_SCHEMA.to_string()).unwrap();
=======
        let user_schema = Schema::new(
            &Hash::new(USER_SCHEMA_HASH).unwrap(),
            &USER_SCHEMA.to_string(),
        )
        .unwrap();
>>>>>>> 7af249f3

        let mut me = OperationFields::new();
        me.add("name", OperationValue::Text("Sam".to_owned()))
            .unwrap();
        me.add("age", OperationValue::Integer(35)).unwrap();

        let mut my_address = OperationFields::new();
        my_address
            .add("house-number", OperationValue::Integer(8))
            .unwrap();
        my_address
            .add("street", OperationValue::Text("Panda Lane".to_owned()))
            .unwrap();
        my_address
            .add("city", OperationValue::Text("Bamboo Town".to_owned()))
            .unwrap();

        // Validate operation fields against user schema
        let me_bytes = serde_cbor::to_vec(&me).unwrap();
        let my_address_bytes = serde_cbor::to_vec(&my_address).unwrap();

        assert!(user_schema.validate_operation(me_bytes).is_ok());
        assert!(user_schema.validate_operation(my_address_bytes).is_ok());

        // Operations not matching one of the user schema should fail
        let mut naughty_panda = OperationFields::new();
        naughty_panda
            .add("name", OperationValue::Text("Naughty Panda".to_owned()))
            .unwrap();
        naughty_panda
            .add("colour", OperationValue::Text("pink & orange".to_owned()))
            .unwrap();

        let naughty_panda_bytes = serde_cbor::to_vec(&naughty_panda).unwrap();
        assert!(user_schema.validate_operation(naughty_panda_bytes).is_err());
    }

<<<<<<< HEAD
    #[rstest]
    pub fn test_create_operation(#[from(hash)] schema_hash: Hash) {
        let person_schema = Schema::new(&schema_hash, &PERSON_SCHEMA.to_string()).unwrap();
=======
    #[test]
    pub fn create_operation() {
        let person_schema = Schema::new(
            &Hash::new(PERSON_SCHEMA_HASH).unwrap(),
            &PERSON_SCHEMA.to_string(),
        )
        .unwrap();
>>>>>>> 7af249f3

        // Create an operation the long way without validation
        let mut operation_fields = OperationFields::new();
        operation_fields
            .add("name", OperationValue::Text("Panda".to_owned()))
            .unwrap();
        operation_fields
            .add("age", OperationValue::Integer(12))
            .unwrap();

<<<<<<< HEAD
        let operation = Operation::new_create(schema_hash, operation_fields).unwrap();
=======
        let operation =
            Operation::new_create(Hash::new(PERSON_SCHEMA_HASH).unwrap(), operation_fields)
                .unwrap();
>>>>>>> 7af249f3

        // Create an operation the quick way *with* validation
        let operation_again = person_schema
            .create(vec![
                ("name", OperationValue::Text("Panda".to_string())),
                ("age", OperationValue::Integer(12)),
            ])
            .unwrap();

        assert_eq!(operation, operation_again);
<<<<<<< HEAD
    }

    #[rstest]
    pub fn test_update_operation(#[from(hash)] instance_id: Hash, #[from(hash)] schema_hash: Hash) {
        let person_schema = Schema::new(&schema_hash, &PERSON_SCHEMA.to_string()).unwrap();

        // Create a operation the long way without validation
        let mut operation_fields = OperationFields::new();
        operation_fields
            .add("name", OperationValue::Text("Panda".to_owned()))
            .unwrap();
        operation_fields
            .add("age", OperationValue::Integer(12))
            .unwrap();

        let operation =
            Operation::new_update(schema_hash, instance_id.to_owned(), operation_fields).unwrap();

        // Create a operation the quick way *with* validation
        let operation_again = person_schema
            .update(
                instance_id.as_str(),
                vec![
                    ("name", OperationValue::Text("Panda".to_string())),
                    ("age", OperationValue::Integer(12)),
                ],
            )
            .unwrap();

        assert_eq!(operation, operation_again);
    }

    #[rstest]
    pub fn create_validate_instance(#[from(hash)] schema_hash: Hash, create_operation: Operation) {
        // Instanciate "person" schema from cddl string
        let chat_schema_defnition = "chat = { (
                    message: { type: \"str\", value: tstr }
                ) }";

        let chat = Schema::new(&schema_hash, &chat_schema_defnition.to_string()).unwrap();

        let chat_instance = chat.instance_from_create(create_operation.clone());

        assert!(chat_instance.is_ok());

        let not_chat_schema_defnition = "chat = { (
            number: { type: \"int\", value: int }
        ) }";

        let number = Schema::new(&schema_hash, &not_chat_schema_defnition.to_string()).unwrap();

        let not_chat_instance = number.instance_from_create(create_operation);

        assert!(not_chat_instance.is_err())
=======
>>>>>>> 7af249f3
    }
}<|MERGE_RESOLUTION|>--- conflicted
+++ resolved
@@ -5,10 +5,7 @@
 use std::fmt;
 
 use crate::hash::Hash;
-<<<<<<< HEAD
 use crate::instance::{Instance, InstanceError};
-=======
->>>>>>> 7af249f3
 use crate::operation::{Operation, OperationFields, OperationValue};
 use crate::schema::SchemaError;
 
@@ -156,30 +153,6 @@
         self.fields.insert(key, operation_fields);
         Ok(())
     }
-<<<<<<< HEAD
-=======
-
-    /// Validate an operation against this user schema
-    #[cfg(not(target_arch = "wasm32"))]
-    pub fn validate_operation(&self, bytes: Vec<u8>) -> Result<(), SchemaError> {
-        match validate_cbor_from_slice(&format!("{}", self), &bytes) {
-            Err(cbor::Error::Validation(err)) => {
-                let err = err
-                    .iter()
-                    .map(|fe| format!("{}: \"{}\"", fe.cbor_location, fe.reason))
-                    .collect::<Vec<String>>()
-                    .join(", ");
-
-                Err(SchemaError::InvalidSchema(err))
-            }
-            Err(cbor::Error::CBORParsing(_err)) => Err(SchemaError::InvalidCBOR),
-            Err(cbor::Error::CDDLParsing(err)) => {
-                panic!("Parsing CDDL error: {}", err);
-            }
-            _ => Ok(()),
-        }
-    }
->>>>>>> 7af249f3
 }
 
 impl ValidateOperation for SchemaBuilder {}
@@ -256,21 +229,13 @@
     pub fn update(
         &self,
         id: &str,
-<<<<<<< HEAD
         key_values: Vec<(&str, OperationValue)>,
-=======
-        key_values: Vec<(&str, &str)>,
->>>>>>> 7af249f3
     ) -> Result<Operation, SchemaError> {
         let mut fields = OperationFields::new();
         let id = Hash::new(id).unwrap();
 
         for (key, value) in key_values {
-<<<<<<< HEAD
-            match fields.add(key, value) {
-=======
             match fields.add(key, OperationValue::Text(value.into())) {
->>>>>>> 7af249f3
                 Ok(_) => Ok(()),
                 Err(err) => Err(SchemaError::InvalidSchema(err.to_string())),
             }?;
@@ -287,7 +252,6 @@
         }
     }
 
-<<<<<<< HEAD
     /// Returns a new `Instance` converted from CREATE `Operation` and validated against it's schema definition.
     #[cfg(not(target_arch = "wasm32"))]
     pub fn instance_from_create(&self, operation: Operation) -> Result<Instance, InstanceError> {
@@ -315,11 +279,6 @@
     /// Validate an operation against this user schema
     #[cfg(not(target_arch = "wasm32"))]
     fn validate_operation(&self, bytes: Vec<u8>) -> Result<(), SchemaError> {
-=======
-    /// Validate an operation against this user schema
-    #[cfg(not(target_arch = "wasm32"))]
-    pub fn validate_operation(&self, bytes: Vec<u8>) -> Result<(), SchemaError> {
->>>>>>> 7af249f3
         match validate_cbor_from_slice(&format!("{}", self), &bytes) {
             Err(cbor::Error::Validation(err)) => {
                 let err = err
@@ -344,13 +303,9 @@
     use super::{Schema, SchemaBuilder, Type, ValidateOperation};
     use crate::hash::Hash;
     use crate::operation::{Operation, OperationFields, OperationValue};
-<<<<<<< HEAD
     use crate::test_utils::fixtures::{create_operation, hash};
 
     use rstest::rstest;
-=======
-    use crate::schema::{Schema, SchemaBuilder, Type};
->>>>>>> 7af249f3
 
     /// All user schema
     pub const USER_SCHEMA: &str = r#"
@@ -403,13 +358,8 @@
         assert!(person.validate_operation(me_bytes).is_ok());
     }
 
-<<<<<<< HEAD
     #[rstest]
     pub fn schema_from_string(#[from(hash)] schema_hash: Hash) {
-=======
-    #[test]
-    pub fn schema_from_string() {
->>>>>>> 7af249f3
         // Create a new "person" operation
         let mut me = OperationFields::new();
         me.add("name", OperationValue::Text("Sam".to_owned()))
@@ -432,15 +382,7 @@
     #[rstest]
     pub fn validate_against_megaschema(#[from(hash)] schema_hash: Hash) {
         // Instanciate global user schema from mega schema string and it's hash
-<<<<<<< HEAD
         let user_schema = Schema::new(&schema_hash, &USER_SCHEMA.to_string()).unwrap();
-=======
-        let user_schema = Schema::new(
-            &Hash::new(USER_SCHEMA_HASH).unwrap(),
-            &USER_SCHEMA.to_string(),
-        )
-        .unwrap();
->>>>>>> 7af249f3
 
         let mut me = OperationFields::new();
         me.add("name", OperationValue::Text("Sam".to_owned()))
@@ -478,19 +420,9 @@
         assert!(user_schema.validate_operation(naughty_panda_bytes).is_err());
     }
 
-<<<<<<< HEAD
     #[rstest]
     pub fn test_create_operation(#[from(hash)] schema_hash: Hash) {
         let person_schema = Schema::new(&schema_hash, &PERSON_SCHEMA.to_string()).unwrap();
-=======
-    #[test]
-    pub fn create_operation() {
-        let person_schema = Schema::new(
-            &Hash::new(PERSON_SCHEMA_HASH).unwrap(),
-            &PERSON_SCHEMA.to_string(),
-        )
-        .unwrap();
->>>>>>> 7af249f3
 
         // Create an operation the long way without validation
         let mut operation_fields = OperationFields::new();
@@ -501,13 +433,7 @@
             .add("age", OperationValue::Integer(12))
             .unwrap();
 
-<<<<<<< HEAD
         let operation = Operation::new_create(schema_hash, operation_fields).unwrap();
-=======
-        let operation =
-            Operation::new_create(Hash::new(PERSON_SCHEMA_HASH).unwrap(), operation_fields)
-                .unwrap();
->>>>>>> 7af249f3
 
         // Create an operation the quick way *with* validation
         let operation_again = person_schema
@@ -518,7 +444,6 @@
             .unwrap();
 
         assert_eq!(operation, operation_again);
-<<<<<<< HEAD
     }
 
     #[rstest]
@@ -573,7 +498,5 @@
         let not_chat_instance = number.instance_from_create(create_operation);
 
         assert!(not_chat_instance.is_err())
-=======
->>>>>>> 7af249f3
     }
 }