// SPDX-License-Identifier: AGPL-3.0-or-later

use std::collections::BTreeMap;
use std::fmt;

use cddl::lexer::Lexer;
use cddl::parser::Parser;
#[cfg(not(target_arch = "wasm32"))]
use cddl::validate_cbor_from_slice;
#[cfg(not(target_arch = "wasm32"))]
use cddl::validator::cbor;

use crate::hash::Hash;
#[cfg(not(target_arch = "wasm32"))]
use crate::operation::{Operation, OperationFields, OperationValue};
use crate::schema::SchemaError;

/// CDDL types
#[derive(Clone, Debug, Copy)]
#[allow(missing_docs)]
pub enum Type {
    Bool,
    Int,
    Float,
    Tstr,
    Relation,
}

/// CDDL schema type string formats
impl fmt::Display for Type {
    fn fmt(&self, f: &mut fmt::Formatter) -> fmt::Result {
        let cddl_type = match self {
            Type::Bool => "bool",
            Type::Int => "int",
            Type::Float => "float",
            Type::Tstr => "tstr",
            Type::Relation => "tstr .regexp \"[0-9a-f]{68}\"",
        };
        write!(f, "{}", cddl_type)
    }
}

/// CDDL field types.
#[derive(Clone, Debug)]
pub enum Field {
    String(String),
    Type(Type),
    Struct(Group),
}

/// Format each different data type into a schema string.
impl fmt::Display for Field {
    fn fmt(&self, f: &mut fmt::Formatter) -> fmt::Result {
        match self {
            Field::String(s) => write!(f, "\"{}\"", s),
            Field::Type(cddl_type) => write!(f, "{}", cddl_type),
            Field::Struct(group) => write!(f, "{{ {} }}", format!("{}", group)),
        }
    }
}

/// Struct for building and representing CDDL groups. CDDL uses groups to define reuseable data
/// structures they can be merged into schema or used in Vectors, Tables and Structs.
#[derive(Clone, Debug)]
pub struct Group {
    #[allow(dead_code)] // Remove when module in use.
    name: String,
    fields: BTreeMap<String, Field>,
}

impl Group {
    /// Create a new CDDL group.
    pub fn new(name: String) -> Self {
        Self {
            name,
            fields: BTreeMap::new(),
        }
    }

    /// Add an Field to the group.
    pub fn add_field(&mut self, key: &str, field_type: Field) {
        self.fields.insert(key.to_owned(), field_type);
    }
}

impl fmt::Display for Group {
    fn fmt(&self, f: &mut fmt::Formatter) -> fmt::Result {
        let map = &self.fields;
        write!(f, "( ")?;
        for (count, value) in map.iter().enumerate() {
            // For every element except the first, add a comma
            if count != 0 {
                write!(f, ", ")?;
            }
            write!(f, "{}: {}", value.0, value.1)?;
        }
        write!(f, " )")
    }
}

/// SchemaBuilder struct for programatically creating CDDL schemas and validating OperationFields.
#[derive(Clone, Debug)]
pub struct SchemaBuilder {
    name: String,
    fields: BTreeMap<String, Field>,
}

/// Schema struct for creating CDDL schemas, validating OperationFields and creating operations
/// following the defined schema.
#[derive(Clone, Debug)]
pub struct Schema {
    schema_hash: Hash,
    schema_string: String,
}

impl SchemaBuilder {
    /// Create a new blank Schema
    pub fn new(name: String) -> Self {
        Self {
            name,
            fields: BTreeMap::new(),
        }
    }

    /// Add a field definition to this schema
    pub fn add_operation_field(
        &mut self,
        key: String,
        field_type: Type,
    ) -> Result<(), SchemaError> {
        // Match passed type and map it to our OperationFields type and CDDL types.
        let type_string = match field_type {
            Type::Tstr => "str",
            Type::Int => "int",
            Type::Float => "float",
            Type::Bool => "bool",
            Type::Relation => "relation",
        };

        // Create an operation field group and add fields
        let mut operation_fields = Group::new(key.to_owned());
        operation_fields.add_field("type", Field::String(type_string.to_owned()));
        operation_fields.add_field("value", Field::Type(field_type));

        // Format operation fields group as a struct
        let operation_fields = Field::Struct(operation_fields);

        // Insert new operation field into Schema fields.
        // If this Schema was created from a cddl string
        // `fields` will be None.
        self.fields.insert(key, operation_fields);
        Ok(())
    }
}

impl ValidateOperation for SchemaBuilder {}

impl fmt::Display for SchemaBuilder {
    fn fmt(&self, f: &mut fmt::Formatter) -> fmt::Result {
        write!(f, "{} = {{ ", self.name)?;
        for (count, value) in self.fields.iter().enumerate() {
            if count != 0 {
                write!(f, ", ")?;
            }
            write!(f, "{}: {}", value.0, value.1)?;
        }
        writeln!(f, " }}")
    }
}

impl Schema {
    /// Create a new Schema from a schema hash and schema CDDL string
    pub fn new(schema_hash: &Hash, schema_str: &str) -> Result<Self, SchemaError> {
        let mut lexer = Lexer::new(schema_str);
        let parser = Parser::new(lexer.iter(), schema_str);
        let schema_string = match parser {
            Ok(mut parser) => match parser.parse_cddl() {
                Ok(cddl) => Ok(cddl.to_string()),
                Err(err) => Err(SchemaError::ParsingError(err.to_string())),
            },
            Err(err) => Err(SchemaError::ParsingError(err.to_string())),
        }?;
        let schema_hash = match Hash::new(schema_hash.as_str()) {
            Ok(hash) => Ok(hash),
            Err(err) => Err(SchemaError::InvalidSchema(err.to_string())),
        }?;

        Ok(Self {
            schema_hash,
            schema_string,
        })
    }

    /// Return the hash id of this schema.
    pub fn schema_hash(&self) -> Hash {
        self.schema_hash.clone()
    }

    /// Create a new CREATE operation validated against this schema.
    #[cfg(not(target_arch = "wasm32"))]
    pub fn create(
        &self,
        key_values: Vec<(&str, OperationValue)>,
    ) -> Result<Operation, SchemaError> {
        let mut fields = OperationFields::new();

        for (key, value) in key_values {
            match fields.add(key, value) {
                Ok(_) => Ok(()),
                Err(err) => Err(SchemaError::OperationFieldsError(err)),
            }?;
        }

        match self.validate_operation(serde_cbor::to_vec(&fields.clone()).unwrap()) {
            Ok(_) => Ok(()),
            Err(err) => Err(SchemaError::ValidationError(err.to_string())),
        }?;

        match Operation::new_create(self.schema_hash(), fields) {
            Ok(hash) => Ok(hash),
            Err(err) => Err(SchemaError::OperationError(err)),
        }
    }

    /// Create a new UPDATE operation validated against this schema.
    #[cfg(not(target_arch = "wasm32"))]
    pub fn update(
        &self,
        id: &str,
        previous_operations: Vec<Hash>,
        key_values: Vec<(&str, OperationValue)>,
    ) -> Result<Operation, SchemaError> {
        let mut fields = OperationFields::new();
        let id = Hash::new(id).unwrap();

        for (key, value) in key_values {
            match fields.add(key, value) {
                Ok(_) => Ok(()),
                Err(err) => Err(SchemaError::InvalidSchema(err.to_string())),
            }?;
        }

        match self.validate_operation(serde_cbor::to_vec(&fields.clone()).unwrap()) {
            Ok(_) => Ok(()),
            Err(err) => Err(SchemaError::ValidationError(err.to_string())),
        }?;

        match Operation::new_update(self.schema_hash(), id, previous_operations, fields) {
            Ok(hash) => Ok(hash),
            Err(err) => Err(SchemaError::InvalidSchema(err.to_string())),
        }
    }
}

impl fmt::Display for Schema {
    fn fmt(&self, f: &mut fmt::Formatter) -> fmt::Result {
        write!(f, "{}", self.schema_string)
    }
}

impl ValidateOperation for Schema {}

trait ValidateOperation
where
    Self: fmt::Display,
{
    /// Validate an operation against this application schema.
    #[cfg(not(target_arch = "wasm32"))]
    fn validate_operation(&self, bytes: Vec<u8>) -> Result<(), SchemaError> {
        match validate_cbor_from_slice(&format!("{}", self), &bytes) {
            Err(cbor::Error::Validation(err)) => {
                let err = err
                    .iter()
                    .map(|fe| format!("{}: \"{}\"", fe.cbor_location, fe.reason))
                    .collect::<Vec<String>>()
                    .join(", ");

                Err(SchemaError::InvalidSchema(err))
            }
            Err(cbor::Error::CBORParsing(_err)) => Err(SchemaError::InvalidCBOR),
            Err(cbor::Error::CDDLParsing(err)) => {
                panic!("Parsing CDDL error: {}", err);
            }
            _ => Ok(()),
        }
    }
}

#[cfg(test)]
mod tests {
    use rstest::rstest;

    use crate::hash::Hash;
    use crate::operation::{Operation, OperationFields, OperationValue};
    use crate::test_utils::fixtures::hash;

    use super::{Schema, SchemaBuilder, Type, ValidateOperation};

    /// Complete application schema.
    pub const APPLICATION_SCHEMA: &str = r#"
        applicationSchema = {
            address //
            person
        }

        address = (
            city: { type: "str", value: tstr },
            street: { type: "str", value: tstr },
            house-number: { type: "int", value: int },
        )

        person = (
            name: { type: "str", value: tstr },
            age: { type: "int", value: int },
        )
    "#;

    /// Only `person` schema.
    pub const PERSON_SCHEMA: &str = r#"
        person = (
            name: { type: "str", value: tstr },
            age: { type: "int", value: int },
        )
    "#;

    #[test]
    pub fn schema_builder() {
        // Instanciate new empty schema named "person"
        let mut person = SchemaBuilder::new("person".to_owned());

        // Add two operation fields to the schema
        person
            .add_operation_field("name".to_owned(), Type::Tstr)
            .unwrap();
        person
            .add_operation_field("age".to_owned(), Type::Int)
            .unwrap();

        // Create a new "person" operation
        let mut me = OperationFields::new();
        me.add("name", OperationValue::Text("Sam".to_owned()))
            .unwrap();
        me.add("age", OperationValue::Integer(35)).unwrap();

        // Validate operation fields against person schema
        let me_bytes = serde_cbor::to_vec(&me).unwrap();
        assert!(person.validate_operation(me_bytes).is_ok());
    }

    #[rstest]
    pub fn schema_from_string(#[from(hash)] schema_hash: Hash) {
        // Create a new "person" operation
        let mut me = OperationFields::new();
        me.add("name", OperationValue::Text("Sam".to_owned()))
            .unwrap();
        me.add("age", OperationValue::Integer(35)).unwrap();

        // Instanciate "person" schema from cddl string
        let cddl_str = "person = { (
            age: { type: \"int\", value: int },
            name: { type: \"str\", value: tstr }
        ) }";

        let person_from_string = Schema::new(&schema_hash, &cddl_str.to_string()).unwrap();

        // Validate operation fields against person schema
        let me_bytes = serde_cbor::to_vec(&me).unwrap();
        assert!(person_from_string.validate_operation(me_bytes).is_ok());
    }

    #[rstest]
    pub fn validate_against_megaschema(#[from(hash)] schema_hash: Hash) {
        // Instantiate global application schema from mega schema string and it's hash
        let application_schema =
            Schema::new(&schema_hash, &APPLICATION_SCHEMA.to_string()).unwrap();

        let mut me = OperationFields::new();
        me.add("name", OperationValue::Text("Sam".to_owned()))
            .unwrap();
        me.add("age", OperationValue::Integer(35)).unwrap();

        let mut my_address = OperationFields::new();
        my_address
            .add("house-number", OperationValue::Integer(8))
            .unwrap();
        my_address
            .add("street", OperationValue::Text("Panda Lane".to_owned()))
            .unwrap();
        my_address
            .add("city", OperationValue::Text("Bamboo Town".to_owned()))
            .unwrap();

        // Validate operation fields against application schema
        let me_bytes = serde_cbor::to_vec(&me).unwrap();
        let my_address_bytes = serde_cbor::to_vec(&my_address).unwrap();

        assert!(application_schema.validate_operation(me_bytes).is_ok());
        assert!(application_schema
            .validate_operation(my_address_bytes)
            .is_ok());

        // Operations not matching one of the application schema should fail
        let mut naughty_panda = OperationFields::new();
        naughty_panda
            .add("name", OperationValue::Text("Naughty Panda".to_owned()))
            .unwrap();
        naughty_panda
            .add("colour", OperationValue::Text("pink & orange".to_owned()))
            .unwrap();

        let naughty_panda_bytes = serde_cbor::to_vec(&naughty_panda).unwrap();
        assert!(application_schema
            .validate_operation(naughty_panda_bytes)
            .is_err());
    }

    #[rstest]
    pub fn create_operation(#[from(hash)] schema_hash: Hash) {
        let person_schema = Schema::new(&schema_hash, &PERSON_SCHEMA.to_string()).unwrap();

        // Create an operation the long way without validation
        let mut operation_fields = OperationFields::new();
        operation_fields
            .add("name", OperationValue::Text("Panda".to_owned()))
            .unwrap();
        operation_fields
            .add("age", OperationValue::Integer(12))
            .unwrap();

        let operation = Operation::new_create(schema_hash, operation_fields).unwrap();

        // Create an operation the quick way *with* validation
        let operation_again = person_schema
            .create(vec![
                ("name", OperationValue::Text("Panda".to_string())),
                ("age", OperationValue::Integer(12)),
            ])
            .unwrap();

        assert_eq!(operation, operation_again);
    }

    #[rstest]
    pub fn update_operation(#[from(hash)] document_id: Hash, #[from(hash)] schema_hash: Hash) {
        let person_schema = Schema::new(&schema_hash, &PERSON_SCHEMA.to_string()).unwrap();

        // Create an operation the long way without validation
        let mut operation_fields = OperationFields::new();
        operation_fields
            .add("name", OperationValue::Text("Panda".to_owned()))
            .unwrap();
        operation_fields
            .add("age", OperationValue::Integer(12))
            .unwrap();

<<<<<<< HEAD
        let operation = Operation::new_update(
            schema_hash,
            instance_id.to_owned(),
            vec![Hash::new_from_bytes(vec![12, 128]).unwrap()],
            operation_fields,
        )
        .unwrap();
=======
        let operation =
            Operation::new_update(schema_hash, document_id.to_owned(), operation_fields).unwrap();
>>>>>>> 8327f2b6

        // Create an operation the quick way *with* validation
        let operation_again = person_schema
            .update(
<<<<<<< HEAD
                instance_id.as_str(),
                vec![Hash::new_from_bytes(vec![12, 128]).unwrap()],
=======
                document_id.as_str(),
>>>>>>> 8327f2b6
                vec![
                    ("name", OperationValue::Text("Panda".to_string())),
                    ("age", OperationValue::Integer(12)),
                ],
            )
            .unwrap();

        assert_eq!(operation, operation_again);
    }
}<|MERGE_RESOLUTION|>--- conflicted
+++ resolved
@@ -453,28 +453,19 @@
             .add("age", OperationValue::Integer(12))
             .unwrap();
 
-<<<<<<< HEAD
         let operation = Operation::new_update(
             schema_hash,
-            instance_id.to_owned(),
+            document_id.to_owned(),
             vec![Hash::new_from_bytes(vec![12, 128]).unwrap()],
             operation_fields,
         )
         .unwrap();
-=======
-        let operation =
-            Operation::new_update(schema_hash, document_id.to_owned(), operation_fields).unwrap();
->>>>>>> 8327f2b6
 
         // Create an operation the quick way *with* validation
         let operation_again = person_schema
             .update(
-<<<<<<< HEAD
-                instance_id.as_str(),
+                document_id.as_str(),
                 vec![Hash::new_from_bytes(vec![12, 128]).unwrap()],
-=======
-                document_id.as_str(),
->>>>>>> 8327f2b6
                 vec![
                     ("name", OperationValue::Text("Panda".to_string())),
                     ("age", OperationValue::Integer(12)),
