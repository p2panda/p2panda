--- conflicted
+++ resolved
@@ -15,13 +15,8 @@
 mod schema;
 
 pub use error::SchemaError;
-<<<<<<< HEAD
-pub use operation::MESSAGE_SCHEMA;
+pub use operation::OPERATION_SCHEMA;
 pub use schema::{Schema, SchemaBuilder, Type, ValidateOperation};
-=======
-pub use operation::OPERATION_SCHEMA;
-pub use schema::{Schema, SchemaBuilder, Type};
->>>>>>> 5ddfeb29
 
 /// Checks CBOR bytes against CDDL schemas.
 ///
