--- conflicted
+++ resolved
@@ -13,22 +13,13 @@
 mod cddl_builder;
 mod error;
 mod operation;
-<<<<<<< HEAD
-#[allow(clippy::module_inception)]
-mod schema;
 mod schema_id;
-=======
 mod system_schema;
->>>>>>> 7d2a1a5d
 
 pub use cddl_builder::CDDLBuilder;
 pub use error::{SchemaValidationError, SystemSchemaError};
 pub use operation::OPERATION_SCHEMA;
-<<<<<<< HEAD
-pub use schema::{Schema, SchemaBuilder, Type, ValidateOperation};
 pub use schema_id::SchemaId;
-=======
->>>>>>> 7d2a1a5d
 
 /// Checks CBOR bytes against CDDL schemas.
 ///
