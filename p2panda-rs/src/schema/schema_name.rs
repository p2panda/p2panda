--- conflicted
+++ resolved
@@ -11,11 +11,7 @@
 use crate::Validate;
 
 /// A human readable schema name, used in the construction of `SchemaId`.
-<<<<<<< HEAD
-#[derive(Clone, Debug, PartialEq, Eq, Hash, PartialOrd, Ord)]
-=======
 #[derive(Clone, Debug, PartialEq, Eq, PartialOrd, Ord, Hash)]
->>>>>>> 16873ba3
 pub struct SchemaName(String);
 
 impl SchemaName {
