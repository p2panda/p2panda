--- conflicted
+++ resolved
@@ -47,12 +47,8 @@
   "derive",
   "serde_serialize",
 ] }
-<<<<<<< HEAD
-yasmf-hash = "0.1.0"
 regex = "1.5.5"
-=======
 yasmf-hash = "0.1.1"
->>>>>>> 696bf303
 
 # @TODO: Use `openmls` crate as soon as changes got merged into `main` in
 # upstream and released as version `0.4.0`.
