[package]
name = "p2panda-rs"
version = "0.3.0"
authors = [
  "sophiiistika <sophiiistika@mailbox.org>",
  "adz <x12@adz.garden>",
  "sandreae <contact@samandreae.com>",
  "cafca <cafca@001.land>",
]
edition = "2018"
description = "All the things a panda needs"
repository = "https://github.com/p2panda/p2panda"
license = "AGPL-3.0-or-later"
readme = "README.md"
exclude = [".gitignore"]
categories = ["web-programming", "wasm", "cryptography"]

[package.metadata.wasm-pack.profile.release.wasm-bindgen]
debug-js-glue = false
demangle-name-section = true
dwarf-debug-info = false

[[bin]]
name = "json-test-data"
path = "src/test_utils/generate_test_data.rs"

[lib]
crate-type = ["cdylib", "rlib"]

[dependencies]
aquamarine = "0.1.11"
arrayvec = "0.5.2"
bamboo-rs-core-ed25519-yasmf = "0.1.0"
cddl = "0.8.7"
ciborium = "0.2.0"
ed25519 = "1.3.0"
ed25519-dalek = "1.0.1"
hex = "0.4.3"
log = "0.4"
serde = { version = "1.0.132", features = ["derive"] }
serde-wasm-bindgen = "0.4.1"
serde_json = "1.0.73"
serde_repr = "0.1.7"
thiserror = "1.0.30"
tls_codec = { version = "0.2.0-pre.3", features = [
  "derive",
  "serde_serialize",
] }
yasmf-hash = "0.1.0"

# @TODO: Use `openmls` crate as soon as changes got merged into `main` in
# upstream and released as version `0.4.0`.
# See: https://github.com/openmls/openmls/milestone/3
[dependencies.openmls]
git = "https://github.com/adzialocha/openmls"
branch = "p2panda"

[dependencies.rust_crypto]
git = "https://github.com/adzialocha/openmls"
branch = "p2panda"

[dependencies.openmls_traits]
git = "https://github.com/adzialocha/openmls"
branch = "p2panda"

# @TODO: Will be removed as soon as we have our own key store provider
[dependencies.memory_keystore]
git = "https://github.com/adzialocha/openmls"
branch = "p2panda"

[target.'cfg(not(target_arch = "wasm32"))'.dependencies]
rand = "0.7.3"

[target.'cfg(target_arch = "wasm32")'.dependencies]
console_error_panic_hook = "0.1.7"
js-sys = "0.3.55"
rand = { version = "0.7.3", features = ["wasm-bindgen"] }
wasm-bindgen = "0.2.78"

[dev-dependencies]
criterion = "0.3.4"
ctor = "0.1.2"
incremental-topo = "0.1.2"
wasm-bindgen-test = "0.3.28"
pretty_env_logger = "0.4"
rstest = "0.12.0"
rstest_reuse = "0.1.3"
<<<<<<< HEAD
proptest-derive = "0.2.0"

[dev-dependencies.proptest]
version = "1.0.0"
# The default feature set includes things like process forking which are not
# supported in Web Assembly.
default-features = false
# Enable using the `std` crate.
features = ["std"]
=======

[[bench]]
name = "graph"
harness = false
html_reports = true
>>>>>>> 5faf4fce
<|MERGE_RESOLUTION|>--- conflicted
+++ resolved
@@ -85,20 +85,14 @@
 pretty_env_logger = "0.4"
 rstest = "0.12.0"
 rstest_reuse = "0.1.3"
-<<<<<<< HEAD
 proptest-derive = "0.2.0"
 
 [dev-dependencies.proptest]
 version = "1.0.0"
-# The default feature set includes things like process forking which are not
-# supported in Web Assembly.
 default-features = false
-# Enable using the `std` crate.
 features = ["std"]
-=======
 
 [[bench]]
 name = "graph"
 harness = false
-html_reports = true
->>>>>>> 5faf4fce
+html_reports = true