--- conflicted
+++ resolved
@@ -30,12 +30,8 @@
 [dependencies]
 aquamarine = "0.1.11"
 arrayvec = "0.5.2"
-<<<<<<< HEAD
 async-trait = "0.1.52"
-bamboo-rs-core-ed25519-yasmf = "0.1.0"
-=======
 bamboo-rs-core-ed25519-yasmf = "0.1.1"
->>>>>>> 696bf303
 ciborium = "0.2.0"
 cddl-cat = { version = "0.6.0", default-features = false, features = [
   "serde_cbor",
