--- conflicted
+++ resolved
@@ -44,12 +44,8 @@
 serde_repr = "0.1.7"
 serde_json = "1.0.59"
 thiserror = "1.0.29"
-<<<<<<< HEAD
+tls_codec = { version = "0.2.0-pre.2", features = ["derive", "serde_serialize"] }
 yasmf-hash = "0.1.0"
-=======
-tls_codec = { version = "0.2.0-pre.2", features = ["derive", "serde_serialize"] }
-yamf-hash = "0.1.2"
->>>>>>> 2c1883d0
 
 # Optional dependencies (behind feature flags)
 sqlx = { version = "0.5.9", features = ["runtime-async-std-rustls", "all-databases"], optional = true }
