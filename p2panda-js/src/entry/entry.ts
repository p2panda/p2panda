// SPDX-License-Identifier: AGPL-3.0-or-later

import { Context } from '~/session';
import { P2Panda } from '~/wasm';
<<<<<<< HEAD
import { KeyPair } from 'wasm';

export type Context = {
  keyPair: KeyPair;
  schema: string;
  session: Session;
};
=======
>>>>>>> 973a0afc

/**
 * Sign and publish an entry given a prepared `Message`, `KeyPair` and
 * `Session`.
 */
export const signPublishEntry = async (
  messageEncoded: string,
  { keyPair, schema, session }: Context,
): Promise<void> => {
  const { signEncodeEntry } = (await session.loadWasm()) as P2Panda;

  const entryArgs = await session.getNextEntryArgs(keyPair.publicKey(), schema);

  const { entryEncoded } = signEncodeEntry(
    keyPair,
    messageEncoded,
    entryArgs.entryHashSkiplink,
    entryArgs.entryHashBacklink,
    entryArgs.seqNum,
    entryArgs.logId,
  );

  const nextEntryArgs = await session.publishEntry(
    entryEncoded,
    messageEncoded,
  );

  // Cache next entry args for next publish
  session.setNextEntryArgs(keyPair.publicKey(), schema, nextEntryArgs);
};<|MERGE_RESOLUTION|>--- conflicted
+++ resolved
@@ -2,16 +2,6 @@
 
 import { Context } from '~/session';
 import { P2Panda } from '~/wasm';
-<<<<<<< HEAD
-import { KeyPair } from 'wasm';
-
-export type Context = {
-  keyPair: KeyPair;
-  schema: string;
-  session: Session;
-};
-=======
->>>>>>> 973a0afc
 
 /**
  * Sign and publish an entry given a prepared `Message`, `KeyPair` and
