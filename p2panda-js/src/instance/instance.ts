--- conflicted
+++ resolved
@@ -5,83 +5,6 @@
 
 import type { Context } from '~/session';
 
-<<<<<<< HEAD
-/**
- * Signs and publishes a `create` entry for the given user data and matching
- * schema.
- *
- * Returns the encoded entry that was created.
- */
-export const createInstance = async (
-  fields: Fields,
-  { keyPair, schema, session }: Context,
-): Promise<string> => {
-  const { encodeCreateOperation } = await wasm;
-
-  // Create operation
-  const fieldsTagged = marshallRequestFields(fields);
-  const operationFields = await getOperationFields(session, fieldsTagged);
-  const encodedOperation = encodeCreateOperation(schema, operationFields);
-  const entryEncoded = await signPublishEntry(encodedOperation, {
-    keyPair,
-    schema,
-    session,
-  });
-
-  return entryEncoded;
-};
-
-/**
- * Signs and publishes an `update` entry for the given instance id, fields and previous operations
- *
- * Returns the encoded entry that was created.
- */
-export const updateInstance = async (
-  id: string,
-  fields: Fields,
-  previousOperations: string[],
-  { keyPair, schema, session }: Context,
-): Promise<string> => {
-  const { encodeUpdateOperation } = await wasm;
-
-  // Create operation
-  const fieldsTagged = marshallRequestFields(fields);
-  const operationFields = await getOperationFields(session, fieldsTagged);
-  const encodedOperation = encodeUpdateOperation(id, schema, previousOperations, operationFields);
-  const entryEncoded = await signPublishEntry(encodedOperation, {
-    keyPair,
-    schema,
-    session,
-  });
-
-  return entryEncoded;
-};
-
-/**
- * Signs and publishes a `delete` entry for the given instance id and previous operations
- *
- * Returns the encoded entry that was created.
- */
-export const deleteInstance = async (
-  id: string,
-  previousOperations: string[],
-  { keyPair, schema, session }: Context,
-): Promise<string> => {
-  const { encodeDeleteOperation } = await wasm;
-
-  // Create operation
-  const encodedOperation = encodeDeleteOperation(id, schema, previousOperations);
-  const encodedEntry = await signPublishEntry(encodedOperation, {
-    keyPair,
-    schema,
-    session,
-  });
-
-  return encodedEntry;
-};
-
-=======
->>>>>>> 651a38ed
 export const queryInstances = async ({
   schema,
   session,
