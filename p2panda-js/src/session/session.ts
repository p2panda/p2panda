--- conflicted
+++ resolved
@@ -298,13 +298,8 @@
    * Caches arguments for creating the next entry of this schema in the given
    * session.
    *
-<<<<<<< HEAD
-   * @param id the id of the instance we wish to update, this is the hash of the root `create` entry
-   * @param fields user data to publish with the new entry, needs to match schema
-=======
    * @param documentId id of the document we update, this is the hash of the root `create` entry
    * @param fields application data to publish with the new entry, needs to match schema
->>>>>>> 651a38ed
    * @param previousOperations array of operation hash ids identifying the tips of all currently un-merged branches in the document graph
    * @param options optional config object:
    * @param options.keyPair will be used to sign the new entry
@@ -339,12 +334,8 @@
       keyPair: options?.keyPair || this.keyPair,
       session: this,
     };
-<<<<<<< HEAD
-    updateInstance(id, fields, previousOperations, mergedOptions);
-=======
     updateDocument(documentId, previousOperations, fields, mergedOptions);
 
->>>>>>> 651a38ed
     return this;
   }
 
@@ -354,11 +345,7 @@
    *
    * Caches arguments for creating the next entry of this schema in the given session.
    *
-<<<<<<< HEAD
-   * @param id the id of the instance we wish to update, this is the hash of the root `create` entry
-=======
    * @param documentId id of the document we delete, this is the hash of the root `create` entry
->>>>>>> 651a38ed
    * @param previousOperations array of operation hash ids identifying the tips of all currently un-merged branches in the document graph
    * @param options optional config object:
    * @param options.keyPair will be used to sign the new entry
@@ -369,11 +356,6 @@
    *   .setKeyPair(keyPair)
    *   .delete(documentId, { schema });
    */
-<<<<<<< HEAD
-  async delete(id: string, previousOperations: string[], options?: Partial<Context>): Promise<Session> {
-    if (!id) throw new Error('Instance id must be provided');
-    log('delete instance', id);
-=======
   async delete(
     documentId: string,
     previousOperations: string[],
@@ -384,18 +366,13 @@
     }
 
     log('delete document', documentId);
->>>>>>> 651a38ed
     const mergedOptions = {
       schema: options?.schema || this.schema,
       keyPair: options?.keyPair || this.keyPair,
       session: this,
     };
-<<<<<<< HEAD
-    deleteInstance(id, previousOperations, mergedOptions);
-=======
     deleteDocument(documentId, previousOperations, mergedOptions);
 
->>>>>>> 651a38ed
     return this;
   }
 
