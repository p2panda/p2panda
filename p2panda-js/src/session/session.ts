--- conflicted
+++ resolved
@@ -72,7 +72,7 @@
     if (!this._schema) {
       throw new Error(
         'Configure a schema with `session.schema()` or with the `options` ' +
-          'parameter on methods.',
+        'parameter on methods.',
       );
     }
     return this._schema;
@@ -96,7 +96,7 @@
     if (!this._keyPair) {
       throw new Error(
         'Configure a key pair with `session.keyPair()` or with the `options` ' +
-          'parameter on methods.',
+        'parameter on methods.',
       );
     }
     return this._keyPair;
@@ -298,14 +298,9 @@
    * Caches arguments for creating the next entry of this schema in the given
    * session.
    *
-<<<<<<< HEAD
-   * @param id the id of the instance we wish to update, this is the hash of the root `create` entry
-   * @param fields user data to publish with the new entry, needs to match schema
-   * @param previousOperations array of operation hash ids identifying the tips of all currently un-merged branches in the document graph
-=======
    * @param documentId id of the document we update, this is the hash of the root `create` entry
    * @param fields application data to publish with the new entry, needs to match schema
->>>>>>> 8327f2b6
+   * @param previousOperations array of operation hash ids identifying the tips of all currently un-merged branches in the document graph
    * @param options optional config object:
    * @param options.keyPair will be used to sign the new entry
    * @param options.schema hex-encoded schema id
@@ -339,12 +334,8 @@
       keyPair: options?.keyPair || this.keyPair,
       session: this,
     };
-<<<<<<< HEAD
-    updateInstance(id, fields, previousOperations, mergedOptions);
-=======
-    updateDocument(documentId, fields, mergedOptions);
-
->>>>>>> 8327f2b6
+    updateDocument(documentId, fields, previousOperations, mergedOptions);
+
     return this;
   }
 
@@ -354,12 +345,8 @@
    *
    * Caches arguments for creating the next entry of this schema in the given session.
    *
-<<<<<<< HEAD
-   * @param id the id of the instance we wish to update, this is the hash of the root `create` entry
+   * @param documentId id of the document we delete, this is the hash of the root `create` entry
    * @param previousOperations array of operation hash ids identifying the tips of all currently un-merged branches in the document graph
-=======
-   * @param documentId id of the document we delete, this is the hash of the root `create` entry
->>>>>>> 8327f2b6
    * @param options optional config object:
    * @param options.keyPair will be used to sign the new entry
    * @param options.schema hex-encoded schema id
@@ -369,13 +356,9 @@
    *   .setKeyPair(keyPair)
    *   .delete(documentId, { schema });
    */
-<<<<<<< HEAD
-  async delete(id: string, previousOperations: string[], options?: Partial<Context>): Promise<Session> {
-    if (!id) throw new Error('Instance id must be provided');
-    log('delete instance', id);
-=======
   async delete(
     documentId: string,
+    previousOperations: string[],
     options?: Partial<Context>,
   ): Promise<Session> {
     if (!documentId) {
@@ -383,18 +366,13 @@
     }
 
     log('delete document', documentId);
->>>>>>> 8327f2b6
     const mergedOptions = {
       schema: options?.schema || this.schema,
       keyPair: options?.keyPair || this.keyPair,
       session: this,
     };
-<<<<<<< HEAD
-    deleteInstance(id, previousOperations, mergedOptions);
-=======
-    deleteDocument(documentId, mergedOptions);
-
->>>>>>> 8327f2b6
+    deleteDocument(documentId, previousOperations, mergedOptions);
+
     return this;
   }
 
