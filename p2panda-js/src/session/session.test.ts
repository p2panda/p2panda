--- conflicted
+++ resolved
@@ -214,9 +214,6 @@
     // These are the previous operations
     const previousOperations = entryFixture(2).operation?.previousOperations as string[];
 
-    // These are the previous operations
-    const previousOperations = entryFixture(2).operation?.previousOperations as string[];
-
     beforeEach(async () => {
       session = new Session(MOCK_SERVER_URL).setKeyPair(keyPair);
       jest
@@ -226,23 +223,14 @@
 
     it('handles valid arguments', async () => {
       expect(
-<<<<<<< HEAD
-        await session.update(id, fields, previousOperations, {
-=======
         await session.update(documentId, fields, previousOperations, {
->>>>>>> 651a38ed
           schema: schemaFixture(),
         }),
       ).resolves;
 
-<<<<<<< HEAD
-      expect(await session.setSchema(schemaFixture()).update(id, fields, previousOperations))
-        .resolves;
-=======
       expect(
         await session.setSchema(schemaFixture()).update(documentId, fields, previousOperations),
       ).resolves;
->>>>>>> 651a38ed
     });
 
     it('throws when missing a required parameter', async () => {
@@ -266,9 +254,6 @@
 
     // This is the document id that can be deleted
     const documentId = entryFixture(3).operation?.id as string;
-
-    // These are the previous operations
-    const previousOperations = entryFixture(2).operation?.previousOperations as string[];
 
     // These are the previous operations
     const previousOperations = entryFixture(2).operation?.previousOperations as string[];
@@ -281,13 +266,8 @@
     });
 
     it('handles valid arguments', async () => {
-<<<<<<< HEAD
-      expect(session.delete(instanceId, previousOperations, { schema: schemaFixture() })).resolves;
-      expect(session.setSchema(schemaFixture()).delete(instanceId, previousOperations)).resolves;
-=======
       expect(session.delete(documentId, previousOperations, { schema: schemaFixture() })).resolves;
       expect(session.setSchema(schemaFixture()).delete(documentId, previousOperations)).resolves;
->>>>>>> 651a38ed
     });
 
     it('throws when missing a required parameter', async () => {
