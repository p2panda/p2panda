--- conflicted
+++ resolved
@@ -223,23 +223,14 @@
 
     it('handles valid arguments', async () => {
       expect(
-<<<<<<< HEAD
-        await session.update(id, fields, previousOperations, {
-=======
-        await session.update(documentId, fields, {
->>>>>>> 8327f2b6
+        await session.update(documentId, fields, previousOperations, {
           schema: schemaFixture(),
         }),
       ).resolves;
 
-<<<<<<< HEAD
-      expect(await session.setSchema(schemaFixture()).update(id, fields, previousOperations))
-        .resolves;
-=======
-      expect(
-        await session.setSchema(schemaFixture()).update(documentId, fields),
+      expect(
+        await session.setSchema(schemaFixture()).update(documentId, fields, previousOperations),
       ).resolves;
->>>>>>> 8327f2b6
     });
 
     it('throws when missing a required parameter', async () => {
@@ -275,13 +266,8 @@
     });
 
     it('handles valid arguments', async () => {
-<<<<<<< HEAD
-      expect(session.delete(instanceId, previousOperations, { schema: schemaFixture() })).resolves;
-      expect(session.setSchema(schemaFixture()).delete(instanceId, previousOperations)).resolves;
-=======
-      expect(session.delete(documentId, { schema: schemaFixture() })).resolves;
-      expect(session.setSchema(schemaFixture()).delete(documentId)).resolves;
->>>>>>> 8327f2b6
+      expect(session.delete(documentId, previousOperations, { schema: schemaFixture() })).resolves;
+      expect(session.setSchema(schemaFixture()).delete(documentId, previousOperations)).resolves;
     });
 
     it('throws when missing a required parameter', async () => {
