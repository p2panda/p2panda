// SPDX-License-Identifier: AGPL-3.0-or-later

/* eslint-disable @typescript-eslint/ban-ts-comment */

import { createKeyPair, recoverKeyPair } from '~/identity';
import { Session } from '~/session';
import { Fields } from '~/types';
import {
  authorFixture,
  entryFixture,
  encodedEntryFixture,
  entryArgsFixture,
  schemaFixture,
} from '../../test/fixtures';

<<<<<<< HEAD
import TEST_DATA from '~/../test/test-data.json';

const PANDA_LOG = TEST_DATA.panda.logs[0];
const SCHEMA = PANDA_LOG.decodedMessages[0].schema;
const LOG_LENGTH = PANDA_LOG.encodedEntries.length;
const NODE_ADDRESS = 'http://localhost:2020';
=======
const MOCK_SERVER_URL = 'http://localhost:2020';
>>>>>>> bc890e37

/**
 * Test the `Session` class
 *
 * These tests expect the mock rpc server to be running, which can be started
 * with `npm run test:mock-node`.
 */
describe('Session', () => {
  it('requires an endpoint parameter', () => {
    expect(() => {
      // @ts-ignore: We deliberately use the API wrong here
      new Session();
    }).toThrow('Missing `endpoint` parameter for creating a session');
    expect(() => {
      new Session('');
    }).toThrow('Missing `endpoint` parameter for creating a session');
  });

  it('has a string representation', async () => {
    const session = new Session(MOCK_SERVER_URL);
    expect(`${session}`).toEqual('<Session http://localhost:2020>');

    session.setKeyPair(await createKeyPair());
    expect(`${session}`).toMatch(
      /<Session http:\/\/localhost:2020 key pair \w{8}>/,
    );

    session.setSchema(schemaFixture());
    expect(`${session}`).toMatch(
      /<Session http:\/\/localhost:2020 key pair \w{8} schema \w{8}>/,
    );
  });

  describe('queryEntries', () => {
    it('can query entries', async () => {
<<<<<<< HEAD
      const session = new Session(NODE_ADDRESS);
      const entries = await session.queryEntries(SCHEMA);
      expect(entries.length).toBe(PANDA_LOG.encodedEntries.length);
=======
      const session = new Session(MOCK_SERVER_URL);
      const entries = await session.queryEntries(schemaFixture());
      expect(entries.length).toBe(4);
>>>>>>> bc890e37
    });

    it('throws when querying without a schema', async () => {
      const session = new Session(MOCK_SERVER_URL);
      // @ts-ignore: We deliberately use the API wrong here
      await expect(session.queryEntries()).rejects.toThrow(
        /Schema must be provided/,
      );
    });
  });

  describe('query', () => {
    it('can materialize instances', async () => {
<<<<<<< HEAD
      const session = new Session(NODE_ADDRESS);
      const instances = await session.query({
        schema: SCHEMA,
      });
      expect(instances).toHaveLength(PANDA_LOG.encodedEntries.length);
      expect(instances[0].message).toEqual(
        PANDA_LOG.decodedMessages[0].fields.message.value,
=======
      const session = new Session(MOCK_SERVER_URL);
      const instances = await session.query({
        schema: schemaFixture(),
      });
      expect(instances.length).toEqual(2);
      expect(instances[0]._meta.deleted).toEqual(true);
      expect(instances[1].message).toEqual(
        entryFixture(4).message?.fields?.message,
>>>>>>> bc890e37
      );
    });
  });

  describe('publishEntry', () => {
    it('can publish entries', async () => {
      const session = new Session(MOCK_SERVER_URL);
      const nextEntryArgs = await session.publishEntry(
<<<<<<< HEAD
        PANDA_LOG.encodedEntries[LOG_LENGTH - 1].entryBytes,
        PANDA_LOG.encodedEntries[LOG_LENGTH - 1].payloadBytes,
      );
      expect(nextEntryArgs.entryHashBacklink).toEqual(
        PANDA_LOG.nextEntryArgs.entryHashBacklink,
=======
        encodedEntryFixture(4).entryBytes,
        encodedEntryFixture(4).payloadBytes,
      );
      expect(nextEntryArgs.entryHashBacklink).toEqual(
        entryArgsFixture(5).entryHashBacklink,
>>>>>>> bc890e37
      );
    });

    it('throws when publishing without all required parameters', async () => {
      const session = new Session(MOCK_SERVER_URL);
      await expect(
        // @ts-ignore: We deliberately use the API wrong here
<<<<<<< HEAD
        session.publishEntry(null, PANDA_LOG.encodedEntries[0].payloadBytes),
      ).rejects.toThrow();
      await expect(
        // @ts-ignore: We deliberately use the API wrong here
        session.publishEntry(PANDA_LOG.encodedEntries[0].entryBytes, null),
=======
        session.publishEntry(null, encodedEntryFixture(1).payloadBytes),
      ).rejects.toThrow();
      await expect(
        // @ts-ignore: We deliberately use the API wrong here
        session.publishEntry(encodedEntryFixture(1).entryBytes, null),
>>>>>>> bc890e37
      ).rejects.toThrow();
    });
  });

  describe('get/setNextEntryArgs', () => {
    it('returns next entry args from node', async () => {
<<<<<<< HEAD
      const session = new Session(NODE_ADDRESS);
      const nextEntryArgs = await session.getNextEntryArgs(
        TEST_DATA.panda.publicKey,
        SCHEMA,
      );
      expect(nextEntryArgs.entryHashSkiplink).toEqual(
        PANDA_LOG.nextEntryArgs.entryHashSkiplink,
      );
      expect(nextEntryArgs.entryHashBacklink).toEqual(
        PANDA_LOG.nextEntryArgs.entryHashBacklink,
      );
      expect(nextEntryArgs.seqNum).toEqual(PANDA_LOG.nextEntryArgs.seqNum);
      expect(nextEntryArgs.logId).toEqual(PANDA_LOG.nextEntryArgs.logId);
=======
      const session = new Session(MOCK_SERVER_URL);
      const nextEntryArgs = await session.getNextEntryArgs(
        authorFixture().publicKey,
        schemaFixture(),
      );
      expect(nextEntryArgs.entryHashSkiplink).toEqual(
        entryArgsFixture(5).entryHashSkiplink as string | undefined,
      );
      expect(nextEntryArgs.entryHashBacklink).toEqual(
        entryArgsFixture(5).entryHashBacklink,
      );
      expect(nextEntryArgs.seqNum).toEqual(entryArgsFixture(5).seqNum);
      expect(nextEntryArgs.logId).toEqual(entryArgsFixture(5).logId);
>>>>>>> bc890e37
    });

    it('returns next entry args from cache', async () => {
      const session = new Session(MOCK_SERVER_URL);
      // Add a spy to check whether the value is really retrieved from the
      // cache and not requested
      const mockedFn = jest.fn(async () => true);
      session.client.request = mockedFn;

      const nextEntryArgs = {
<<<<<<< HEAD
        entryHashBacklink: PANDA_LOG.nextEntryArgs.entryHashBacklink,
        entryHashSkiplink: undefined,
        logId: PANDA_LOG.nextEntryArgs.logId,
        seqNum: 1,
      };
      session.setNextEntryArgs(
        TEST_DATA.panda.publicKey,
        SCHEMA,
=======
        // convert json null into undefined
        entryHashBacklink: entryArgsFixture(5).entryHashBacklink as
          | string
          | undefined,
        entryHashSkiplink: entryArgsFixture(5).entryHashSkiplink as
          | string
          | undefined,
        logId: entryArgsFixture(5).logId,
        seqNum: entryArgsFixture(5).seqNum,
      };
      session.setNextEntryArgs(
        authorFixture().publicKey,
        schemaFixture(),
>>>>>>> bc890e37
        nextEntryArgs,
      );

      const cacheResponse = await session.getNextEntryArgs(
<<<<<<< HEAD
        TEST_DATA.panda.publicKey,
        SCHEMA,
=======
        authorFixture().publicKey,
        schemaFixture(),
>>>>>>> bc890e37
      );
      expect(cacheResponse.logId).toEqual(nextEntryArgs.logId);
      expect(mockedFn.mock.calls.length).toBe(0);
    });
  });
  describe('create', () => {
    it('creates an instance', async () => {
      const keyPair = await recoverKeyPair(authorFixture().privateKey);
      const session: Session = new Session(MOCK_SERVER_URL);

      const asyncFunctionMock = jest
        .fn()
        .mockResolvedValue(entryArgsFixture(1));
      jest
        .spyOn(session, 'getNextEntryArgs')
        .mockImplementation(asyncFunctionMock);

      const fields = entryFixture(1).message?.fields as Fields;

      expect(
        await session.setKeyPair(keyPair).create(fields, {
          schema: schemaFixture(),
        }),
      ).resolves;
    });
  });
  describe('updateInstance', () => {
    it('updates an instance', async () => {
      const keyPair = await recoverKeyPair(authorFixture().privateKey);
      const session = new Session(MOCK_SERVER_URL);

      const asyncFunctionMock = jest
        .fn()
        .mockResolvedValue(entryArgsFixture(2));
      jest
        .spyOn(session, 'getNextEntryArgs')
        .mockImplementation(asyncFunctionMock);

      // These are the fields for an update message
      const fields = entryFixture(2).message?.fields as Fields;

      // This is the instance id
      const id = entryFixture(2).message?.id as string;

      expect(
        await session.setKeyPair(keyPair).update(id, fields, {
          schema: schemaFixture(),
        }),
      ).resolves;
    });
  });
  describe('deleteInstance', () => {
    it('deletes an instance', async () => {
      const keyPair = await recoverKeyPair(authorFixture().privateKey);
      const session = new Session(MOCK_SERVER_URL);

      const asyncFunctionMock = jest
        .fn()
        .mockResolvedValue(entryArgsFixture(3));
      jest
        .spyOn(session, 'getNextEntryArgs')
        .mockImplementation(asyncFunctionMock);

      // This is the instance id
      const id = entryFixture(3).message?.id as string;

      expect(
        session.setKeyPair(keyPair).delete(id, {
          schema: schemaFixture(),
        }),
      ).resolves;
    });
  });
});<|MERGE_RESOLUTION|>--- conflicted
+++ resolved
@@ -13,16 +13,7 @@
   schemaFixture,
 } from '../../test/fixtures';
 
-<<<<<<< HEAD
-import TEST_DATA from '~/../test/test-data.json';
-
-const PANDA_LOG = TEST_DATA.panda.logs[0];
-const SCHEMA = PANDA_LOG.decodedMessages[0].schema;
-const LOG_LENGTH = PANDA_LOG.encodedEntries.length;
-const NODE_ADDRESS = 'http://localhost:2020';
-=======
 const MOCK_SERVER_URL = 'http://localhost:2020';
->>>>>>> bc890e37
 
 /**
  * Test the `Session` class
@@ -58,15 +49,9 @@
 
   describe('queryEntries', () => {
     it('can query entries', async () => {
-<<<<<<< HEAD
-      const session = new Session(NODE_ADDRESS);
-      const entries = await session.queryEntries(SCHEMA);
-      expect(entries.length).toBe(PANDA_LOG.encodedEntries.length);
-=======
       const session = new Session(MOCK_SERVER_URL);
       const entries = await session.queryEntries(schemaFixture());
       expect(entries.length).toBe(4);
->>>>>>> bc890e37
     });
 
     it('throws when querying without a schema', async () => {
@@ -80,15 +65,6 @@
 
   describe('query', () => {
     it('can materialize instances', async () => {
-<<<<<<< HEAD
-      const session = new Session(NODE_ADDRESS);
-      const instances = await session.query({
-        schema: SCHEMA,
-      });
-      expect(instances).toHaveLength(PANDA_LOG.encodedEntries.length);
-      expect(instances[0].message).toEqual(
-        PANDA_LOG.decodedMessages[0].fields.message.value,
-=======
       const session = new Session(MOCK_SERVER_URL);
       const instances = await session.query({
         schema: schemaFixture(),
@@ -97,7 +73,6 @@
       expect(instances[0]._meta.deleted).toEqual(true);
       expect(instances[1].message).toEqual(
         entryFixture(4).message?.fields?.message,
->>>>>>> bc890e37
       );
     });
   });
@@ -106,19 +81,11 @@
     it('can publish entries', async () => {
       const session = new Session(MOCK_SERVER_URL);
       const nextEntryArgs = await session.publishEntry(
-<<<<<<< HEAD
-        PANDA_LOG.encodedEntries[LOG_LENGTH - 1].entryBytes,
-        PANDA_LOG.encodedEntries[LOG_LENGTH - 1].payloadBytes,
-      );
-      expect(nextEntryArgs.entryHashBacklink).toEqual(
-        PANDA_LOG.nextEntryArgs.entryHashBacklink,
-=======
         encodedEntryFixture(4).entryBytes,
         encodedEntryFixture(4).payloadBytes,
       );
       expect(nextEntryArgs.entryHashBacklink).toEqual(
         entryArgsFixture(5).entryHashBacklink,
->>>>>>> bc890e37
       );
     });
 
@@ -126,40 +93,17 @@
       const session = new Session(MOCK_SERVER_URL);
       await expect(
         // @ts-ignore: We deliberately use the API wrong here
-<<<<<<< HEAD
-        session.publishEntry(null, PANDA_LOG.encodedEntries[0].payloadBytes),
-      ).rejects.toThrow();
-      await expect(
-        // @ts-ignore: We deliberately use the API wrong here
-        session.publishEntry(PANDA_LOG.encodedEntries[0].entryBytes, null),
-=======
         session.publishEntry(null, encodedEntryFixture(1).payloadBytes),
       ).rejects.toThrow();
       await expect(
         // @ts-ignore: We deliberately use the API wrong here
         session.publishEntry(encodedEntryFixture(1).entryBytes, null),
->>>>>>> bc890e37
       ).rejects.toThrow();
     });
   });
 
   describe('get/setNextEntryArgs', () => {
     it('returns next entry args from node', async () => {
-<<<<<<< HEAD
-      const session = new Session(NODE_ADDRESS);
-      const nextEntryArgs = await session.getNextEntryArgs(
-        TEST_DATA.panda.publicKey,
-        SCHEMA,
-      );
-      expect(nextEntryArgs.entryHashSkiplink).toEqual(
-        PANDA_LOG.nextEntryArgs.entryHashSkiplink,
-      );
-      expect(nextEntryArgs.entryHashBacklink).toEqual(
-        PANDA_LOG.nextEntryArgs.entryHashBacklink,
-      );
-      expect(nextEntryArgs.seqNum).toEqual(PANDA_LOG.nextEntryArgs.seqNum);
-      expect(nextEntryArgs.logId).toEqual(PANDA_LOG.nextEntryArgs.logId);
-=======
       const session = new Session(MOCK_SERVER_URL);
       const nextEntryArgs = await session.getNextEntryArgs(
         authorFixture().publicKey,
@@ -173,7 +117,6 @@
       );
       expect(nextEntryArgs.seqNum).toEqual(entryArgsFixture(5).seqNum);
       expect(nextEntryArgs.logId).toEqual(entryArgsFixture(5).logId);
->>>>>>> bc890e37
     });
 
     it('returns next entry args from cache', async () => {
@@ -184,16 +127,6 @@
       session.client.request = mockedFn;
 
       const nextEntryArgs = {
-<<<<<<< HEAD
-        entryHashBacklink: PANDA_LOG.nextEntryArgs.entryHashBacklink,
-        entryHashSkiplink: undefined,
-        logId: PANDA_LOG.nextEntryArgs.logId,
-        seqNum: 1,
-      };
-      session.setNextEntryArgs(
-        TEST_DATA.panda.publicKey,
-        SCHEMA,
-=======
         // convert json null into undefined
         entryHashBacklink: entryArgsFixture(5).entryHashBacklink as
           | string
@@ -207,18 +140,12 @@
       session.setNextEntryArgs(
         authorFixture().publicKey,
         schemaFixture(),
->>>>>>> bc890e37
         nextEntryArgs,
       );
 
       const cacheResponse = await session.getNextEntryArgs(
-<<<<<<< HEAD
-        TEST_DATA.panda.publicKey,
-        SCHEMA,
-=======
         authorFixture().publicKey,
         schemaFixture(),
->>>>>>> bc890e37
       );
       expect(cacheResponse.logId).toEqual(nextEntryArgs.logId);
       expect(mockedFn.mock.calls.length).toBe(0);
