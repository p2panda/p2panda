// SPDX-License-Identifier: AGPL-3.0-or-later

/**
 * Arguments for publishing the next entry
 */
export type EntryArgs = {
  entryHashSkiplink: string | undefined;
  entryHashBacklink: string | undefined;
  seqNum: number;
  logId: number;
};

/**
 * Entry record received from aquadoggo
 */
export type EncodedEntry = {
  author: string;
  entryBytes: string;
  entryHash: string;
  logId: number;
  payloadBytes: string;
  payloadHash: string;
  seqNum: number;
};

/**
 * Entry record from aquadoggo with decoded `Entry`
 */
export type EntryRecord = Entry & {
  encoded: EncodedEntry;
};

/**
 * Decoded entry containing optional `Message`
 */
export type Entry = {
  entryHashBacklink: string | null;
  entryHashSkiplink: string | null;
  logId: number;
  message: Message | null;
  seqNum: number;
};

/**
 * Decoded form of a message, which can create, update or delete instances
 */
export type Message = {
  // I think we're missing the `id` field which we need for materialization.
  action: 'create' | 'update' | 'delete';
  schema: string;
<<<<<<< HEAD
  fields: Fields | undefined;
  id: string | undefined;
=======
  fields?: Fields;
  id?: string;
>>>>>>> 93cb7693
};

/**
 * Object containing message field values
 */
export type Fields = {
  [fieldname: string]: boolean | number | string;
};

/**
 * Decoded entry containing optional `Message`
 */
export type EntryTagged = {
  entryHashBacklink: string | null;
  entryHashSkiplink: string | null;
  logId: number;
  message: MessageTagged | null;
  seqNum: number;
};

/**
 * Decoded form of a message, which can create, update or delete instances
 */
export type MessageTagged = {
  action: 'create' | 'update' | 'delete';
  schema: string;
  fields: FieldsTagged;
};

/**
 * Object containing message fields in tagged form
 */
export type FieldsTagged = {
  // currently only a schema with a text message is supported
  [fieldname: string]: MessageValue;
};

export type MessageValue =
  | MessageValueText
  | MessageValueBool
  | MessageValueInt;

/**
 * A message value of `boolean` type
 */
export type MessageValueBool = {
  value: boolean;
  type: 'bool';
};

/**
 * A message value of `number` type, which must be an integer
 */
export type MessageValueInt = {
  value: number;
  type: 'int';
};

/**
 * A message value of `string` type
 */
export type MessageValueText = {
  value: string;
  type: 'str';
};

export type InstanceRecord = Record<
  string,
  boolean | number | string | unknown
> & {
  _meta: {
    id: string;
    author: string;
    deleted: boolean;
    edited: boolean;
    entries: EntryRecord[];
    schema: string;
  };
};<|MERGE_RESOLUTION|>--- conflicted
+++ resolved
@@ -48,13 +48,8 @@
   // I think we're missing the `id` field which we need for materialization.
   action: 'create' | 'update' | 'delete';
   schema: string;
-<<<<<<< HEAD
-  fields: Fields | undefined;
-  id: string | undefined;
-=======
   fields?: Fields;
   id?: string;
->>>>>>> 93cb7693
 };
 
 /**
