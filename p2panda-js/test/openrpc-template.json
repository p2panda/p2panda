--- conflicted
+++ resolved
@@ -145,16 +145,6 @@
             }
         },
         "examples": {
-<<<<<<< HEAD
-            "MostRecentPublishedEntry": {
-                "name": "entryEncoded",
-                "summary": "Encoded bytes of the first entry in a p2panda `Bamboo` log.",
-                "value": {
-                    "$ref": "./test/test-data.json#/panda/logs/0/encodedEntries/3/entryBytes"
-                }
-            },
-            "MostRecentPublishedMessage": {
-=======
             "Entry1": {
                 "name": "entryEncoded",
                 "summary": "Encoded bytes of the first entry in a p2panda `Bamboo` log.",
@@ -205,13 +195,10 @@
                 }
             },
             "Message4": {
->>>>>>> bc890e37
                 "name": "messageEncoded",
                 "summary": "Encoded bytes of the payload of the first entry in a p2panda `Bamboo` log.",
                 "value": {
                     "$ref": "./test/test-data.json#/panda/logs/0/encodedEntries/3/payloadBytes"
-<<<<<<< HEAD
-=======
                 }
             },
             "EntryArgs1": {
@@ -219,16 +206,12 @@
                 "summary": "The arguments required for publishing the first `Entry` to the test log.",
                 "value": {
                     "$ref": "./test/test-data.json#/panda/logs/0/nextEntryArgs/0"
->>>>>>> bc890e37
                 }
             },
             "EntryArgs2": {
                 "name": "nextEntryArgs",
                 "summary": "The arguments required for publishing the second `Entry` to the test log.",
                 "value": {
-<<<<<<< HEAD
-                    "$ref": "./test/test-data.json#/panda/logs/0/nextEntryArgs"
-=======
                     "$ref": "./test/test-data.json#/panda/logs/0/nextEntryArgs/1"
                 }
             },
@@ -251,7 +234,6 @@
                 "summary": "The arguments required for publishing a new fifth `Entry` to the test log.",
                 "value": {
                     "$ref": "./test/test-data.json#/panda/logs/0/nextEntryArgs/4"
->>>>>>> bc890e37
                 }
             },
             "Author": {
@@ -272,13 +254,9 @@
                 "name": "entries",
                 "summary": "All `Entries` in the test Log",
                 "value": {
-<<<<<<< HEAD
-                    "entries": {"$ref": "./test/test-data.json#/panda/logs/0/encodedEntries"}
-=======
                     "entries": {
                         "$ref": "./test/test-data.json#/panda/logs/0/encodedEntries"
                     }
->>>>>>> bc890e37
                 }
             }
         }
@@ -374,12 +352,6 @@
                     "summary": "Example of valid parameters for publishing a new `Entry` on the test log. Returns the `Entry` arguments required for publishing the next `Entry` on our log.",
                     "params": [
                         {
-<<<<<<< HEAD
-                            "$ref": "#/components/examples/MostRecentPublishedEntry"
-                        },
-                        {
-                            "$ref": "#/components/examples/MostRecentPublishedMessage"
-=======
                             "$ref": "#/components/examples/Entry1"
                         },
                         {
@@ -429,7 +401,6 @@
                         },
                         {
                             "$ref": "#/components/examples/Message4"
->>>>>>> bc890e37
                         }
                     ],
                     "result": {
