// SPDX-License-Identifier: AGPL-3.0-or-later

import * as webpack from 'webpack';
import CopyPlugin from 'copy-webpack-plugin';

import config, {
  DIR_WASM,
  DIR_DIST,
  getWasmPlugin,
  getPath,
} from './webpack.common';

/*
 * Extended configuration to build library targeting node applications:
 *
 * - Output is not minified
 * - Wasm-pack generates WebAssembly with `nodejs` target
 * - WebpackCopyPlugin copies the generated WebAssembly code manually into the
 *   final `lib` folder
 * - Webpack bundles library with `node` target
 */
const configNode: webpack.Configuration = {
  ...config,
  name: 'node',
  output: {
    ...config.output,
    filename: '[name].js',
  },
  target: 'node',
  externals: {
    // Treating the WebAssembly module as external prevents a bug with Webpack
    // reformating the generated code by `wasm-pack` and breaking it badly.
    //
    // This Webpack issue mostly hits the WebAssembly code of the `getrandom`
    // crate using dynamic `require` statements based on the environment
    // (Browser / NodeJS).
    //
    // Related issue: https://github.com/webpack/webpack/issues/8826 and
    // https://github.com/rust-random/getrandom/issues/224
    wasm: `./${DIR_WASM}`,
    // `node-fetch` has a weird export that needs to be treated differently.
    'node-fetch': 'commonjs2 node-fetch',
<<<<<<< HEAD
=======
    // Solve missing dependency warning for `ws` package.
    // Related issue: https://github.com/websockets/ws/issues/1126
    'utf-8-validate': 'utf-8-validate',
    bufferutil: 'bufferutil',
>>>>>>> cf8e16ee
  },
  plugins: [
    // As we treat the wasm build as external we can't make use of Webpack's
    // magic bundling it for the right environment. We explicitly have to set
    // the `wasm-pack` target to `nodejs`.
    getWasmPlugin('nodejs'),
    // Since we treat the `wasm` module as "external", we have to import it
    // after the `wasm-pack` step into the `lib` folder.
    new CopyPlugin({
      patterns: [
        {
          from: `${getPath(DIR_WASM)}/*.{js,wasm}`,
          to: getPath(DIR_DIST),
        },
      ],
    }),
  ],
  optimization: {
    minimize: false,
  },
};

export default configNode;<|MERGE_RESOLUTION|>--- conflicted
+++ resolved
@@ -40,13 +40,10 @@
     wasm: `./${DIR_WASM}`,
     // `node-fetch` has a weird export that needs to be treated differently.
     'node-fetch': 'commonjs2 node-fetch',
-<<<<<<< HEAD
-=======
     // Solve missing dependency warning for `ws` package.
     // Related issue: https://github.com/websockets/ws/issues/1126
     'utf-8-validate': 'utf-8-validate',
     bufferutil: 'bufferutil',
->>>>>>> cf8e16ee
   },
   plugins: [
     // As we treat the wasm build as external we can't make use of Webpack's
