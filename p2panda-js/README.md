<h1 align="center">p2panda-js</h1>

<div align="center">
  <strong>All the things a panda needs (for JavaScript)</strong>
</div>

<br />

<div align="center">
  <!-- CI status -->
  <a href="https://github.com/p2panda/p2panda/actions">
    <img src="https://img.shields.io/github/workflow/status/p2panda/p2panda/Build%20and%20test?style=flat-square" alt="CI Status" />
  </a>
  <!-- Crates version -->
  <a href="https://crates.io/crates/p2panda-rs">
    <img src="https://img.shields.io/crates/v/p2panda-rs.svg?style=flat-square" alt="Crates.io version" />
  </a>
  <!-- NPM version -->
  <a href="https://www.npmjs.com/package/p2panda-js">
    <img src="https://img.shields.io/npm/v/p2panda-js?style=flat-square" alt="NPM version" />
  </a>
</div>

<div align="center">
  <h3>
    <a href="https://github.com/p2panda/p2panda">
      Installation
    </a>
    <span> | </span>
    <a href="https://github.com/p2panda/p2panda/releases">
      Releases
    </a>
    <span> | </span>
    <a href="https://github.com/p2panda/design-document#get-involved">
      Contributing
    </a>
  </h3>
</div>

<br />

This library provides all tools required to write a client for the [`p2panda`] network. It is shipped both as a Rust crate [`p2panda-rs`] with WebAssembly bindings and a NPM package [`p2panda-js`] with TypeScript definitions running in NodeJS or any modern web browser.

Read the library [`documentation`] for installation guides and examples.

[`documentation`]: https://github.com/p2panda/p2panda
[`p2panda-js`]: https://github.com/p2panda/p2panda/tree/main/p2panda-js
[`p2panda-rs`]: https://github.com/p2panda/p2panda/tree/main/p2panda-rs
[`p2panda`]: https://github.com/p2panda/design-document

<<<<<<< HEAD
## Development

For development you need the following tools:

* [Node.js](https://nodejs.org)
* [Rust](https://www.rust-lang.org/learn/get-started)
* [wasm-pack](https://rustwasm.github.io/wasm-pack/installer)

=======
Use `p2panda-js` to build cool applications using the p2panda protocol running in NodeJS or modern browsers. This library incorporates WebAssembly exported from the sibling `p2panda-rs` project.

## Usage

```js
import p2panda from 'p2panda-js';

async function main() {
  // Wait until library (WebAssembly) got initialized
  const { KeyPair } = await p2panda;

  // Generates a new Ed25519 key pair using `Crypto.randomBytes` as
  // cryptographically secure pseudorandom number generator:
  const keyPair = new KeyPair();

  // Returns public and private keys as hex-encoded strings:
  const publicKey = keypair.publicKey();
  const privateKey = keypair.privateKey();

  // Derive an Ed25519 key pair from a hex-encoded private key:
  const keyPairClone = KeyPair.fromPrivateKey(privateKey);
}

main();
```

## Development

For development you will need:

* [Rust](https://www.rust-lang.org/learn/get-started)
* [wasm-pack](https://rustwasm.github.io/wasm-pack/installer)

>>>>>>> 147926d7
```bash
# Install dependencies
npm install

# Check code formatting
npm run lint

# Run tests
npm test

# Compile wasm and bundle js package
npm run build
```

## License

GNU Affero General Public License v3.0 `AGPL-3.0`<|MERGE_RESOLUTION|>--- conflicted
+++ resolved
@@ -48,50 +48,6 @@
 [`p2panda-rs`]: https://github.com/p2panda/p2panda/tree/main/p2panda-rs
 [`p2panda`]: https://github.com/p2panda/design-document
 
-<<<<<<< HEAD
-## Development
-
-For development you need the following tools:
-
-* [Node.js](https://nodejs.org)
-* [Rust](https://www.rust-lang.org/learn/get-started)
-* [wasm-pack](https://rustwasm.github.io/wasm-pack/installer)
-
-=======
-Use `p2panda-js` to build cool applications using the p2panda protocol running in NodeJS or modern browsers. This library incorporates WebAssembly exported from the sibling `p2panda-rs` project.
-
-## Usage
-
-```js
-import p2panda from 'p2panda-js';
-
-async function main() {
-  // Wait until library (WebAssembly) got initialized
-  const { KeyPair } = await p2panda;
-
-  // Generates a new Ed25519 key pair using `Crypto.randomBytes` as
-  // cryptographically secure pseudorandom number generator:
-  const keyPair = new KeyPair();
-
-  // Returns public and private keys as hex-encoded strings:
-  const publicKey = keypair.publicKey();
-  const privateKey = keypair.privateKey();
-
-  // Derive an Ed25519 key pair from a hex-encoded private key:
-  const keyPairClone = KeyPair.fromPrivateKey(privateKey);
-}
-
-main();
-```
-
-## Development
-
-For development you will need:
-
-* [Rust](https://www.rust-lang.org/learn/get-started)
-* [wasm-pack](https://rustwasm.github.io/wasm-pack/installer)
-
->>>>>>> 147926d7
 ```bash
 # Install dependencies
 npm install
