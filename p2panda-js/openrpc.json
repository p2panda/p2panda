{
    "openrpc": "1.0.0-rc1",
    "info": {
        "title": "p2panda RPC interface",
        "version": "0.0.1"
    },
    "components": {
        "contentDescriptors": {
            "EntryArgs": {
                "name": "nextEntryArgs",
                "summary": "Values required for publishing a p2panda entry",
                "description": "The values for `entryHashSkiplink`, `entryHashBacklink`, `seqNum` and `logId` must be fetched from a node before constructung and publishing a new entry to the specified log. `p2panda` logs are based on the [Bamboo](https://github.com/AljoschaMeyer/bamboo) append only log specification. See the [p2panda-rs](https://github.com/p2panda/p2panda/tree/main/p2panda-rs) and [p2panda-js](https://github.com/p2panda/p2panda/tree/main/p2panda-js) libraries or the p2panda [handbook](https://github.com/p2panda/handbook) for more information.",
                "required": true,
                "schema": {
                    "type": "object",
                    "properties": {
                        "entryHashSkiplink": {
                            "oneOf": [
                                {
                                    "type": "null"
                                },
                                {
                                    "type": "string",
                                    "minLength": 132,
                                    "maxLength": 132,
                                    "pattern": "[0-9a-f]{132}"
                                }
                            ]
                        },
                        "entryHashBacklink": {
                            "oneOf": [
                                {
                                    "type": "null"
                                },
                                {
                                    "type": "string",
                                    "minLength": 132,
                                    "maxLength": 132,
                                    "pattern": "[0-9a-f]{132}"
                                }
                            ]
                        },
                        "seqNum": {
                            "type": "number"
                        },
                        "logId": {
                            "type": "number"
                        }
                    }
                }
            },
            "Author": {
                "name": "author",
                "summary": "The public key of a p2panda author",
                "description": "Authors are hex encoded ed25519 public key strings. See the [p2panda-rs](https://github.com/p2panda/p2panda/tree/main/p2panda-rs) and [p2panda-js](https://github.com/p2panda/p2panda/tree/main/p2panda-js) libraries or the p2panda [handbook](https://github.com/p2panda/handbook) for more information.",
                "required": true,
                "schema": {
                    "type": "string",
                    "pattern": "[0-9a-f]{64}",
                    "minLength": 64,
                    "maxLength": 64
                }
            },
            "Schema": {
                "name": "schema",
                "summary": "The hash of a p2panda schema",
                "description": "Validation for message payloads and definitions of system schemas. This uses `Concise Data Definition Language` ([CDDL](https://datatracker.ietf.org/doc/html/rfc8610)) internally to verify [CBOR](https://cbor.io/) data of p2panda messages. See the [p2panda-rs](https://github.com/p2panda/p2panda/tree/main/p2panda-rs) and [p2panda-js](https://github.com/p2panda/p2panda/tree/main/p2panda-js) libraries or the p2panda [handbook](https://github.com/p2panda/handbook) for more information.",
                "required": true,
                "schema": {
                    "type": "string",
                    "minLength": 132,
                    "maxLength": 132,
                    "pattern": "[0-9a-f]{132}"
                }
            },
            "QueryEntriesResponse": {
                "name": "entries",
                "summary": "The response from a call to panda_queryEntries",
                "required": true,
                "schema": {
                    "type": "array",
                    "items": {
                        "type": "object",
                        "properties": {
                            "author": {
                                "type": "string",
                                "pattern": "[0-9a-f]{64}",
                                "minLength": 64,
                                "maxLength": 64
                            },
                            "entryBytes": {
                                "type": "string"
                            },
                            "entryHash": {
                                "type": "string",
                                "minLength": 132,
                                "maxLength": 132,
                                "pattern": "[0-9a-f]{132}"
                            },
                            "logId": {
                                "type": "number"
                            },
                            "payloadBytes": {
                                "type": "string"
                            },
                            "payloadHash": {
                                "type": "string",
                                "minLength": 132,
                                "maxLength": 132,
                                "pattern": "[0-9a-f]{132}"
                            },
                            "seqNum": {
                                "type": "number"
                            }
                        }
                    }
                }
            }
        },
        "schemas": {
            "Author": {
                "type": "string",
                "pattern": "[0-9a-f]{64}",
                "minLength": 64,
                "maxLength": 64
            },
            "Hash": {
                "type": "string",
                "minLength": 132,
                "maxLength": 132,
                "pattern": "[0-9a-f]{132}"
            },
            "EntryArgs": {
                "type": "object",
                "properties": {
                    "entryHashSkiplink": {
                        "oneOf": [
                            {
                                "type": "null"
                            },
                            {
                                "type": "string",
                                "minLength": 132,
                                "maxLength": 132,
                                "pattern": "[0-9a-f]{132}"
                            }
                        ]
                    },
                    "entryHashBacklink": {
                        "oneOf": [
                            {
                                "type": "null"
                            },
                            {
                                "type": "string",
                                "minLength": 132,
                                "maxLength": 132,
                                "pattern": "[0-9a-f]{132}"
                            }
                        ]
                    },
                    "seqNum": {
                        "type": "number"
                    },
                    "logId": {
                        "type": "number"
                    }
                }
            },
            "Entry": {
                "type": "object",
                "properties": {
                    "author": {
                        "type": "string",
                        "pattern": "[0-9a-f]{64}",
                        "minLength": 64,
                        "maxLength": 64
                    },
                    "entryBytes": {
                        "type": "string"
                    },
                    "entryHash": {
                        "type": "string",
                        "minLength": 132,
                        "maxLength": 132,
                        "pattern": "[0-9a-f]{132}"
                    },
                    "logId": {
                        "type": "number"
                    },
                    "payloadBytes": {
                        "type": "string"
                    },
                    "payloadHash": {
                        "type": "string",
                        "minLength": 132,
                        "maxLength": 132,
                        "pattern": "[0-9a-f]{132}"
                    },
                    "seqNum": {
                        "type": "number"
                    }
                }
            },
            "EntryEncoded": {
                "type": "string"
            },
            "MessageEncoded": {
                "type": "string"
            },
            "Entries": {
                "type": "array",
                "items": {
                    "type": "object",
                    "properties": {
                        "author": {
                            "type": "string",
                            "pattern": "[0-9a-f]{64}",
                            "minLength": 64,
                            "maxLength": 64
                        },
                        "entryBytes": {
                            "type": "string"
                        },
                        "entryHash": {
                            "type": "string",
                            "minLength": 132,
                            "maxLength": 132,
                            "pattern": "[0-9a-f]{132}"
                        },
                        "logId": {
                            "type": "number"
                        },
                        "payloadBytes": {
                            "type": "string"
                        },
                        "payloadHash": {
                            "type": "string",
                            "minLength": 132,
                            "maxLength": 132,
                            "pattern": "[0-9a-f]{132}"
                        },
                        "seqNum": {
                            "type": "number"
                        }
                    }
                }
            }
        },
        "examples": {
            "FirstEntryEncoded": {
                "name": "Encoded first `Entry`.",
                "summary": "Encoded bytes of the first entry in a p2panda `Bamboo` log.",
                "value": "009cdb3a8c0c4b308173d4c3c43a67a6d013444af99acb8be6c52423746d9aa2c10101f60040190c0d1b8a9bbe5d8b94c8226cdb5d9804af3af6a0c5e34c918864370953dbc7100438f1e5cb0f34bd214c595e37fbb0727f86e9f3eccafa9ba13ed8ef77a04ef01463f550ce62f983494d0eb6051c73a5641025f355758006724e5b730f47a4454c5395eab807325ee58d69c08d66461357d0f961aee383acc3247ed6419706"
            },
            "FirstEntryMessageEncdoded": {
                "name": "Encoded first `Message`",
                "summary": "Encoded bytes of the payload of the first entry in a p2panda `Bamboo` log.",
                "value": "a466616374696f6e6663726561746566736368656d6178843030343031643736353636373538613562366266633536316631633933366438666338366235623432656132326162316461626634306432343964323764643930363430316664653134376535336634346331303364643032613235343931366265313133653531646531303737613934366133613063313237326239623334383433376776657273696f6e01666669656c6473a26b6465736372697074696f6ea26474797065637374726576616c756571666f7220706c6179696e67206368657373646e616d65a26474797065637374726576616c7565656368657373"
            },
            "EntryArgsResult": {
                "name": "`Entry` arguments",
                "summary": "The arguments required for publishing the next `Entry` to the test log.",
                "value": {
                    "entryHashBacklink": "004028107485824f4ccbd42aaa9136855e373837b175f41e63f0bc410aba4bf0e520ab5668467022d36fe886985e6c33e9212a2a86eeb86a9eba58f50adfcb4ad81b",
                    "entryHashSkiplink": null,
                    "logId": 1,
                    "seqNum": 2
                }
            },
            "Author": {
                "name": "Log `Author`",
                "summary": "The `Author` of the test log.",
                "value": "2deee1fac104aaac753377bbc2ff70fa5d5154abdac4b4577392db88de6a9a49"
            },
            "Schema": {
                "name": "Log `Schema`",
                "summary": "The `Schema` which this log is assigned",
                "value": "00401d76566758a5b6bfc561f1c936d8fc86b5b42ea22ab1dabf40d249d27dd906401fde147e53f44c103dd02a254916be113e51de1077a946a3a0c1272b9b348437"
            },
            "Entries": {
                "name": "Array of `Entries`",
                "summary": "All `Entries` in the test Log",
                "value": {
                    "entries": [
                        {
                            "author": "2deee1fac104aaac753377bbc2ff70fa5d5154abdac4b4577392db88de6a9a49",
                            "entryBytes": "009cdb3a8c0c4b308173d4c3c43a67a6d013444af99acb8be6c52423746d9aa2c10101f60040190c0d1b8a9bbe5d8b94c8226cdb5d9804af3af6a0c5e34c918864370953dbc7100438f1e5cb0f34bd214c595e37fbb0727f86e9f3eccafa9ba13ed8ef77a04ef01463f550ce62f983494d0eb6051c73a5641025f355758006724e5b730f47a4454c5395eab807325ee58d69c08d66461357d0f961aee383acc3247ed6419706",
                            "entryHash": "004028107485824f4ccbd42aaa9136855e373837b175f41e63f0bc410aba4bf0e520ab5668467022d36fe886985e6c33e9212a2a86eeb86a9eba58f50adfcb4ad81b",
                            "logId": 1,
                            "payloadBytes": "a466616374696f6e6663726561746566736368656d6178843030343031643736353636373538613562366266633536316631633933366438666338366235623432656132326162316461626634306432343964323764643930363430316664653134376535336634346331303364643032613235343931366265313133653531646531303737613934366133613063313237326239623334383433376776657273696f6e01666669656c6473a26b6465736372697074696f6ea26474797065637374726576616c756571666f7220706c6179696e67206368657373646e616d65a26474797065637374726576616c7565656368657373",
                            "payloadHash": "0040190c0d1b8a9bbe5d8b94c8226cdb5d9804af3af6a0c5e34c918864370953dbc7100438f1e5cb0f34bd214c595e37fbb0727f86e9f3eccafa9ba13ed8ef77a04e",
                            "seqNum": 1
                        }
                    ]
                }
            }
        }
    },
    "methods": [
        {
            "name": "panda_getEntryArguments",
            "summary": "Returns arguments needed for constructing the next entry given author and schema.",
            "description": "Fetch the required arguments needed when constructing and publishing an `Entry` to a p2panda log. `p2panda` logs are based on the [Bamboo](https://github.com/AljoschaMeyer/bamboo) append only log specification. See the [p2panda-rs](https://github.com/p2panda/p2panda/tree/main/p2panda-rs) and [p2panda-js](https://github.com/p2panda/p2panda/tree/main/p2panda-js) libraries or the p2panda [handbook](https://github.com/p2panda/handbook) for more information.",
            "params": [
                {
                    "name": "author",
                    "summary": "The public key of a p2panda author",
                    "description": "Authors are hex encoded ed25519 public key strings. See the [p2panda-rs](https://github.com/p2panda/p2panda/tree/main/p2panda-rs) and [p2panda-js](https://github.com/p2panda/p2panda/tree/main/p2panda-js) libraries or the p2panda [handbook](https://github.com/p2panda/handbook) for more information.",
                    "required": true,
                    "schema": {
                        "type": "string",
                        "pattern": "[0-9a-f]{64}",
                        "minLength": 64,
                        "maxLength": 64
                    }
                },
                {
                    "name": "schema",
                    "summary": "The hash of a p2panda schema",
                    "description": "Validation for message payloads and definitions of system schemas. This uses `Concise Data Definition Language` ([CDDL](https://datatracker.ietf.org/doc/html/rfc8610)) internally to verify [CBOR](https://cbor.io/) data of p2panda messages. See the [p2panda-rs](https://github.com/p2panda/p2panda/tree/main/p2panda-rs) and [p2panda-js](https://github.com/p2panda/p2panda/tree/main/p2panda-js) libraries or the p2panda [handbook](https://github.com/p2panda/handbook) for more information.",
                    "required": true,
                    "schema": {
                        "type": "string",
                        "minLength": 132,
                        "maxLength": 132,
                        "pattern": "[0-9a-f]{132}"
                    }
                }
            ],
            "result": {
                "name": "nextEntryArgs",
                "summary": "Values required for publishing a p2panda entry",
                "description": "The values for `entryHashSkiplink`, `entryHashBacklink`, `seqNum` and `logId` must be fetched from a node before constructung and publishing a new entry to the specified log. `p2panda` logs are based on the [Bamboo](https://github.com/AljoschaMeyer/bamboo) append only log specification. See the [p2panda-rs](https://github.com/p2panda/p2panda/tree/main/p2panda-rs) and [p2panda-js](https://github.com/p2panda/p2panda/tree/main/p2panda-js) libraries or the p2panda [handbook](https://github.com/p2panda/handbook) for more information.",
                "required": true,
                "schema": {
                    "type": "object",
                    "properties": {
                        "entryHashSkiplink": {
                            "oneOf": [
                                {
                                    "type": "null"
                                },
                                {
                                    "type": "string",
                                    "minLength": 132,
                                    "maxLength": 132,
                                    "pattern": "[0-9a-f]{132}"
                                }
                            ]
                        },
                        "entryHashBacklink": {
                            "oneOf": [
                                {
                                    "type": "null"
                                },
                                {
                                    "type": "string",
                                    "minLength": 132,
                                    "maxLength": 132,
                                    "pattern": "[0-9a-f]{132}"
                                }
                            ]
                        },
                        "seqNum": {
                            "type": "number"
                        },
                        "logId": {
                            "type": "number"
                        }
                    }
                }
            },
            "examples": [
                {
                    "name": "Example `Entry` arguments request.",
                    "summary": "An example of a valid parameters and response when making a request, based on test data.",
                    "params": [
                        {
                            "name": "Log `Author`",
                            "summary": "The `Author` of the test log.",
                            "value": "2deee1fac104aaac753377bbc2ff70fa5d5154abdac4b4577392db88de6a9a49"
                        },
                        {
                            "name": "Log `Schema`",
                            "summary": "The `Schema` which this log is assigned",
                            "value": "00401d76566758a5b6bfc561f1c936d8fc86b5b42ea22ab1dabf40d249d27dd906401fde147e53f44c103dd02a254916be113e51de1077a946a3a0c1272b9b348437"
                        }
                    ],
                    "result": {
                        "name": "`Entry` arguments",
                        "summary": "The arguments required for publishing the next `Entry` to the test log.",
                        "value": {
                            "entryHashBacklink": "004028107485824f4ccbd42aaa9136855e373837b175f41e63f0bc410aba4bf0e520ab5668467022d36fe886985e6c33e9212a2a86eeb86a9eba58f50adfcb4ad81b",
                            "entryHashSkiplink": null,
                            "logId": 1,
                            "seqNum": 2
                        }
                    }
                }
            ]
        },
        {
            "name": "panda_queryEntries",
            "summary": "Query node for encoded entries of a given schema.",
            "description": "This method returns all entries of a given schema. See the [p2panda-rs](https://github.com/p2panda/p2panda/tree/main/p2panda-rs) and [p2panda-js](https://github.com/p2panda/p2panda/tree/main/p2panda-js) libraries or the p2panda [handbook](https://github.com/p2panda/handbook) for more information.",
            "params": [
                {
                    "name": "schema",
                    "summary": "The hash of a p2panda schema",
                    "description": "Validation for message payloads and definitions of system schemas. This uses `Concise Data Definition Language` ([CDDL](https://datatracker.ietf.org/doc/html/rfc8610)) internally to verify [CBOR](https://cbor.io/) data of p2panda messages. See the [p2panda-rs](https://github.com/p2panda/p2panda/tree/main/p2panda-rs) and [p2panda-js](https://github.com/p2panda/p2panda/tree/main/p2panda-js) libraries or the p2panda [handbook](https://github.com/p2panda/handbook) for more information.",
                    "required": true,
                    "schema": {
                        "type": "string",
                        "minLength": 132,
                        "maxLength": 132,
                        "pattern": "[0-9a-f]{132}"
                    }
                }
            ],
            "result": {
<<<<<<< HEAD
                "name": "schemaEntries",
=======
                "name": "entries",
                "summary": "The response from a call to panda_queryEntries",
                "required": true,
>>>>>>> 085b1a4e
                "schema": {
                    "type": "array",
                    "items": {
                        "type": "object",
                        "properties": {
                            "author": {
                                "type": "string",
                                "pattern": "[0-9a-f]{64}",
                                "minLength": 64,
                                "maxLength": 64
                            },
                            "entryBytes": {
                                "type": "string"
                            },
                            "entryHash": {
                                "type": "string",
                                "minLength": 132,
                                "maxLength": 132,
                                "pattern": "[0-9a-f]{132}"
                            },
                            "logId": {
                                "type": "number"
                            },
                            "payloadBytes": {
                                "type": "string"
                            },
                            "payloadHash": {
                                "type": "string",
                                "minLength": 132,
                                "maxLength": 132,
                                "pattern": "[0-9a-f]{132}"
                            },
                            "seqNum": {
                                "type": "number"
                            }
                        }
                    }
                }
            },
            "examples": [
                {
                    "name": "Example request for the next `Entry` arguments",
                    "summary": "The parameters and response when making this request according to the test data.",
                    "params": [
                        {
                            "name": "Log `Schema`",
                            "summary": "The `Schema` which this log is assigned",
                            "value": "00401d76566758a5b6bfc561f1c936d8fc86b5b42ea22ab1dabf40d249d27dd906401fde147e53f44c103dd02a254916be113e51de1077a946a3a0c1272b9b348437"
                        }
                    ],
                    "result": {
                        "name": "Array of `Entries`",
                        "summary": "All `Entries` in the test Log",
                        "value": {
                            "entries": [
                                {
                                    "author": "2deee1fac104aaac753377bbc2ff70fa5d5154abdac4b4577392db88de6a9a49",
                                    "entryBytes": "009cdb3a8c0c4b308173d4c3c43a67a6d013444af99acb8be6c52423746d9aa2c10101f60040190c0d1b8a9bbe5d8b94c8226cdb5d9804af3af6a0c5e34c918864370953dbc7100438f1e5cb0f34bd214c595e37fbb0727f86e9f3eccafa9ba13ed8ef77a04ef01463f550ce62f983494d0eb6051c73a5641025f355758006724e5b730f47a4454c5395eab807325ee58d69c08d66461357d0f961aee383acc3247ed6419706",
                                    "entryHash": "004028107485824f4ccbd42aaa9136855e373837b175f41e63f0bc410aba4bf0e520ab5668467022d36fe886985e6c33e9212a2a86eeb86a9eba58f50adfcb4ad81b",
                                    "logId": 1,
                                    "payloadBytes": "a466616374696f6e6663726561746566736368656d6178843030343031643736353636373538613562366266633536316631633933366438666338366235623432656132326162316461626634306432343964323764643930363430316664653134376535336634346331303364643032613235343931366265313133653531646531303737613934366133613063313237326239623334383433376776657273696f6e01666669656c6473a26b6465736372697074696f6ea26474797065637374726576616c756571666f7220706c6179696e67206368657373646e616d65a26474797065637374726576616c7565656368657373",
                                    "payloadHash": "0040190c0d1b8a9bbe5d8b94c8226cdb5d9804af3af6a0c5e34c918864370953dbc7100438f1e5cb0f34bd214c595e37fbb0727f86e9f3eccafa9ba13ed8ef77a04e",
                                    "seqNum": 1
                                }
                            ]
                        }
                    }
                }
            ]
        },
        {
            "name": "panda_publishEntry",
            "summary": "Publish an encoded entry and message.",
            "description": "Publish a new `Entry` to a `p2panda` log. See the [p2panda-rs](https://github.com/p2panda/p2panda/tree/main/p2panda-rs) and [p2panda-js](https://github.com/p2panda/p2panda/tree/main/p2panda-js) libraries or the p2panda [handbook](https://github.com/p2panda/handbook) for more information.",
            "params": [
                {
                    "name": "entryEncoded",
                    "schema": {
                        "type": "string"
                    }
                },
                {
                    "name": "messageEncoded",
                    "schema": {
                        "type": "string"
                    }
                }
            ],
            "result": {
                "name": "nextEntryArgs",
                "summary": "Values required for publishing a p2panda entry",
                "description": "The values for `entryHashSkiplink`, `entryHashBacklink`, `seqNum` and `logId` must be fetched from a node before constructung and publishing a new entry to the specified log. `p2panda` logs are based on the [Bamboo](https://github.com/AljoschaMeyer/bamboo) append only log specification. See the [p2panda-rs](https://github.com/p2panda/p2panda/tree/main/p2panda-rs) and [p2panda-js](https://github.com/p2panda/p2panda/tree/main/p2panda-js) libraries or the p2panda [handbook](https://github.com/p2panda/handbook) for more information.",
                "required": true,
                "schema": {
                    "type": "object",
                    "properties": {
                        "entryHashSkiplink": {
                            "oneOf": [
                                {
                                    "type": "null"
                                },
                                {
                                    "type": "string",
                                    "minLength": 132,
                                    "maxLength": 132,
                                    "pattern": "[0-9a-f]{132}"
                                }
                            ]
                        },
                        "entryHashBacklink": {
                            "oneOf": [
                                {
                                    "type": "null"
                                },
                                {
                                    "type": "string",
                                    "minLength": 132,
                                    "maxLength": 132,
                                    "pattern": "[0-9a-f]{132}"
                                }
                            ]
                        },
                        "seqNum": {
                            "type": "number"
                        },
                        "logId": {
                            "type": "number"
                        }
                    }
                }
            },
            "examples": [
                {
                    "name": "Example for publishing an `Entry`",
                    "summary": "Example of valid parameters for publishing a new `Entry` on the test log. Returns the `Entry` arguments required for publishing the next `Entry` on our log.",
                    "params": [
                        {
                            "name": "Encoded first `Entry`.",
                            "summary": "Encoded bytes of the first entry in a p2panda `Bamboo` log.",
                            "value": "009cdb3a8c0c4b308173d4c3c43a67a6d013444af99acb8be6c52423746d9aa2c10101f60040190c0d1b8a9bbe5d8b94c8226cdb5d9804af3af6a0c5e34c918864370953dbc7100438f1e5cb0f34bd214c595e37fbb0727f86e9f3eccafa9ba13ed8ef77a04ef01463f550ce62f983494d0eb6051c73a5641025f355758006724e5b730f47a4454c5395eab807325ee58d69c08d66461357d0f961aee383acc3247ed6419706"
                        },
                        {
                            "name": "Encoded first `Message`",
                            "summary": "Encoded bytes of the payload of the first entry in a p2panda `Bamboo` log.",
                            "value": "a466616374696f6e6663726561746566736368656d6178843030343031643736353636373538613562366266633536316631633933366438666338366235623432656132326162316461626634306432343964323764643930363430316664653134376535336634346331303364643032613235343931366265313133653531646531303737613934366133613063313237326239623334383433376776657273696f6e01666669656c6473a26b6465736372697074696f6ea26474797065637374726576616c756571666f7220706c6179696e67206368657373646e616d65a26474797065637374726576616c7565656368657373"
                        }
                    ],
                    "result": {
                        "name": "`Entry` arguments",
                        "summary": "The arguments required for publishing the next `Entry` to the test log.",
                        "value": {
                            "entryHashBacklink": "004028107485824f4ccbd42aaa9136855e373837b175f41e63f0bc410aba4bf0e520ab5668467022d36fe886985e6c33e9212a2a86eeb86a9eba58f50adfcb4ad81b",
                            "entryHashSkiplink": null,
                            "logId": 1,
                            "seqNum": 2
                        }
                    }
                }
            ]
        }
    ]
}<|MERGE_RESOLUTION|>--- conflicted
+++ resolved
@@ -419,13 +419,9 @@
                 }
             ],
             "result": {
-<<<<<<< HEAD
-                "name": "schemaEntries",
-=======
                 "name": "entries",
                 "summary": "The response from a call to panda_queryEntries",
                 "required": true,
->>>>>>> 085b1a4e
                 "schema": {
                     "type": "array",
                     "items": {
