--- conflicted
+++ resolved
@@ -8,17 +8,6 @@
     "build": "run-s clear webpack",
     "clear": "rimraf ./lib ./wasm",
     "lint": "eslint --ext .ts .",
-<<<<<<< HEAD
-    "test": "run-p --race test:mock-node test:run",
-    "test:jest": "jest",
-    "test:mock-node": "open-rpc-mock-server --port 2020",
-    "test:run": "run-s clear webpack:node test:jest",
-    "test:template-openrpc": "npx ts-node ./test/test-setup.ts",
-    "test:watch": "nodemon --watch '../p2panda-rs/src/*' --watch './src/*' --exec 'npm run test' --ext js,ts,json",
-    "webpack": "run-s webpack:web webpack:node",
-    "webpack:web": "webpack --mode production --config-name web --color",
-    "webpack:node": "webpack --mode production --config-name node --color"
-=======
     "test": "cross-env NODE_ENV=development run-p --race test:mock-node test:run",
     "test:jest": "jest --detectOpenHandles",
     "test:mock-node": "open-rpc-mock-server --port 2020",
@@ -26,9 +15,8 @@
     "test:template-openrpc": "npx ts-node ./test/generate-openrpc-spec.ts",
     "test:watch": "nodemon --watch '../p2panda-rs/src/*' --watch './src/*' --exec 'npm test' --ext js,ts,json",
     "webpack": "cross-env NODE_ENV=production run-s webpack:web webpack:node",
-    "webpack:web": "webpack --config-name web --color",
-    "webpack:node": "webpack --config-name node --color"
->>>>>>> cf8e16ee
+    "webpack:node": "webpack --config-name node --color",
+    "webpack:web": "webpack --config-name web --color"
   },
   "engines": {
     "node": ">= v12.0.0"
