--- conflicted
+++ resolved
@@ -124,25 +124,13 @@
     }
 }
 
-<<<<<<< HEAD
 /// The core event orchestrator of the networking layer.
-pub struct EngineActor {
-    endpoint: Endpoint,
-    gossip_actor_tx: mpsc::Sender<ToGossipActor>,
-    sync_manager_tx: Option<mpsc::Sender<ToSyncManager>>,
-    inbox: mpsc::Receiver<ToEngineActor>,
-    network_id: TopicId,
-=======
 pub struct EngineActor<T> {
     endpoint: Endpoint,
     gossip_actor_tx: mpsc::Sender<ToGossipActor>,
     sync_manager_tx: Option<mpsc::Sender<ToSyncManager<T>>>,
     inbox: mpsc::Receiver<ToEngineActor<T>>,
-    // @TODO: Think about field naming here; perhaps these fields would be more accurately prefixed
-    // by `topic_` or `gossip_`, since they are not referencing the overall network swarm (aka.
-    // network-wide gossip overlay).
     network_id: [u8; 32],
->>>>>>> 8e04dfe1
     network_joined: bool,
     network_joined_pending: bool,
     peers: PeerMap,
@@ -261,12 +249,8 @@
         }
     }
 
-<<<<<<< HEAD
     /// Processes a message received by the actor; these messages represent gossip and sync events.
-    async fn on_actor_message(&mut self, msg: ToEngineActor) -> Result<()> {
-=======
     async fn on_actor_message(&mut self, msg: ToEngineActor<T>) -> Result<()> {
->>>>>>> 8e04dfe1
         match msg {
             ToEngineActor::AddPeer { node_addr } => {
                 self.add_peer(node_addr).await?;
@@ -372,16 +356,11 @@
     }
 
     /// Attempt to join the gossip overlay for the given topic if it is of interest to our node.
-<<<<<<< HEAD
     ///
     /// The topic may represent the network-wide topic (used for discovering peers and the topics
     /// they're interested in) or it may refer directly to a particular topic of interest.
-    async fn join_topic(&mut self, topic: TopicId) -> Result<()> {
-        if topic == self.network_id && !self.network_joined_pending && !self.network_joined {
-=======
     async fn join_topic(&mut self, topic_id: [u8; 32]) -> Result<()> {
         if topic_id == self.network_id && !self.network_joined_pending && !self.network_joined {
->>>>>>> 8e04dfe1
             self.network_joined_pending = true;
         }
 
