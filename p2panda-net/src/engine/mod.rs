// SPDX-License-Identifier: AGPL-3.0-or-later

#[allow(clippy::module_inception)]
mod engine;
mod gossip;
mod message;

pub use engine::ToEngineActor;

use std::fmt::Debug;
use std::sync::Arc;

use anyhow::Result;
use futures_util::future::{MapErr, Shared};
use futures_util::{FutureExt, TryFutureExt};
use iroh_gossip::net::Gossip;
use iroh_net::{Endpoint, NodeAddr};
use p2panda_sync::{SyncProtocol, Topic};
use tokio::sync::{broadcast, mpsc, oneshot};
use tokio::task::JoinError;
use tokio_util::task::AbortOnDropHandle;
use tracing::{debug, error};

use crate::engine::engine::EngineActor;
use crate::engine::gossip::GossipActor;
use crate::network::{FromNetwork, JoinErrToStr, ToNetwork};
use crate::sync::manager::SyncManager;
use crate::sync::SyncConnection;
use crate::{NetworkId, TopicId};

/// The `Engine` is responsible for instantiating various system actors (including engine,
/// gossip and sync connection actors) and exposes an API for interacting with the engine actor.
#[derive(Debug)]
pub struct Engine<T> {
    engine_actor_tx: mpsc::Sender<ToEngineActor<T>>,
    sync_protocol: Option<Arc<dyn for<'a> SyncProtocol<'a, T> + 'static>>,
    #[allow(dead_code)]
    actor_handle: Shared<MapErr<AbortOnDropHandle<()>, JoinErrToStr>>,
}

impl<T> Engine<T>
where
    T: Topic + TopicId + 'static,
{
    pub fn new(
        network_id: NetworkId,
        endpoint: Endpoint,
        gossip: Gossip,
        sync_protocol: Option<Arc<dyn for<'a> SyncProtocol<'a, T> + 'static>>,
    ) -> Self {
        let (engine_actor_tx, engine_actor_rx) = mpsc::channel(64);
        let (gossip_actor_tx, gossip_actor_rx) = mpsc::channel(256);

        // Create a sync manager with channel sender if a sync protocol has been provided.
        let (sync_manager, sync_manager_tx) = if let Some(ref sync_protocol) = sync_protocol {
            let (sync_manager, sync_manager_tx) = SyncManager::new(
                endpoint.clone(),
                engine_actor_tx.clone(),
                sync_protocol.clone(),
            );
            (Some(sync_manager), Some(sync_manager_tx))
        } else {
            (None, None)
        };

        let engine_actor = EngineActor::new(
            endpoint,
            engine_actor_rx,
            gossip_actor_tx,
            sync_manager_tx,
            network_id,
        );
        let gossip_actor = GossipActor::new(gossip_actor_rx, gossip, engine_actor_tx.clone());

        let actor_handle = tokio::task::spawn(async move {
            if let Err(err) = engine_actor.run(gossip_actor, sync_manager).await {
                error!("engine actor failed: {err:?}");
            }
        });

        let actor_drop_handle = AbortOnDropHandle::new(actor_handle)
            .map_err(Box::new(|e: JoinError| e.to_string()) as JoinErrToStr)
            .shared();

        Self {
            engine_actor_tx,
            actor_handle: actor_drop_handle,
            sync_protocol,
        }
    }

<<<<<<< HEAD
    /// Adds the given peer address to the engine actor.
=======
    pub fn sync_handler(&self) -> Option<SyncConnection<T>> {
        self.sync_protocol.as_ref().map(|sync_protocol| {
            SyncConnection::new(sync_protocol.clone(), self.engine_actor_tx.clone())
        })
    }

>>>>>>> 8e04dfe1
    pub async fn add_peer(&self, node_addr: NodeAddr) -> Result<()> {
        self.engine_actor_tx
            .send(ToEngineActor::AddPeer { node_addr })
            .await?;
        Ok(())
    }

    /// Retrieves the node addresses of all peers the engine actor currently knows about.
    pub async fn known_peers(&self) -> Result<Vec<NodeAddr>> {
        let (reply, reply_rx) = oneshot::channel();
        self.engine_actor_tx
            .send(ToEngineActor::KnownPeers { reply })
            .await?;
        reply_rx.await?
    }

    /// Sends a shutdown signal to the engine actor and waits for a confirmation reply.
    pub async fn shutdown(&self) -> Result<()> {
        let (reply, reply_rx) = oneshot::channel();
        self.engine_actor_tx
            .send(ToEngineActor::Shutdown { reply })
            .await?;
        reply_rx.await?;
        debug!("engine shutdown");
        Ok(())
    }

    /// Subscribes to the given topic and provides a channel for network message passing.
    pub async fn subscribe(
        &self,
        topic: T,
        from_network_tx: broadcast::Sender<FromNetwork>,
        to_network_rx: mpsc::Receiver<ToNetwork>,
        gossip_ready_tx: oneshot::Sender<()>,
    ) -> Result<()> {
        self.engine_actor_tx
            .send(ToEngineActor::Subscribe {
                topic,
                from_network_tx,
                to_network_rx,
                gossip_ready_tx,
            })
            .await?;
        Ok(())
    }

    // @TODO: This method feels like the odd-one-out in this module.
    // Could we move it somewhere else?
    /// Returns a sync connection protocol handler for inbound connections.
    pub fn sync_handler(&self) -> Option<SyncConnection> {
        self.sync_protocol.as_ref().map(|sync_protocol| {
            SyncConnection::new(sync_protocol.clone(), self.engine_actor_tx.clone())
        })
    }
}<|MERGE_RESOLUTION|>--- conflicted
+++ resolved
@@ -89,16 +89,6 @@
         }
     }
 
-<<<<<<< HEAD
-    /// Adds the given peer address to the engine actor.
-=======
-    pub fn sync_handler(&self) -> Option<SyncConnection<T>> {
-        self.sync_protocol.as_ref().map(|sync_protocol| {
-            SyncConnection::new(sync_protocol.clone(), self.engine_actor_tx.clone())
-        })
-    }
-
->>>>>>> 8e04dfe1
     pub async fn add_peer(&self, node_addr: NodeAddr) -> Result<()> {
         self.engine_actor_tx
             .send(ToEngineActor::AddPeer { node_addr })
@@ -148,7 +138,7 @@
     // @TODO: This method feels like the odd-one-out in this module.
     // Could we move it somewhere else?
     /// Returns a sync connection protocol handler for inbound connections.
-    pub fn sync_handler(&self) -> Option<SyncConnection> {
+    pub fn sync_handler(&self) -> Option<SyncConnection<T>> {
         self.sync_protocol.as_ref().map(|sync_protocol| {
             SyncConnection::new(sync_protocol.clone(), self.engine_actor_tx.clone())
         })
