// SPDX-License-Identifier: AGPL-3.0-or-later

use std::fmt::Debug;
use std::net::{Ipv4Addr, Ipv6Addr, SocketAddr, SocketAddrV4, SocketAddrV6};
use std::sync::Arc;
use std::time::Duration;

use anyhow::{anyhow, Context, Result};
use futures_lite::StreamExt;
use futures_util::future::{MapErr, Shared};
use futures_util::{FutureExt, TryFutureExt};
use iroh_gossip::net::{Gossip, GOSSIP_ALPN};
use iroh_gossip::proto::Config as GossipConfig;
use iroh_net::endpoint::TransportConfig;
use iroh_net::key::SecretKey;
use iroh_net::relay::{RelayMap, RelayNode};
use iroh_net::{Endpoint, NodeAddr, NodeId};
use p2panda_core::{PrivateKey, PublicKey};
use p2panda_discovery::{Discovery, DiscoveryMap};
use p2panda_sync::{SyncProtocol, Topic};
use tokio::sync::{broadcast, mpsc, oneshot};
use tokio::task::{JoinError, JoinSet};
use tokio_util::sync::CancellationToken;
use tokio_util::task::AbortOnDropHandle;
use tracing::{debug, error, error_span, warn, Instrument};

use crate::addrs::DEFAULT_STUN_PORT;
use crate::config::{Config, DEFAULT_BIND_PORT};
use crate::engine::Engine;
use crate::protocols::{ProtocolHandler, ProtocolMap};
use crate::sync::SYNC_CONNECTION_ALPN;
use crate::{NetworkId, RelayUrl, TopicId};

/// Maximum number of streams accepted on a QUIC connection.
const MAX_STREAMS: u32 = 1024;

/// Timeout duration for discovery of at least one peer's direct address.
const ENDPOINT_WAIT: Duration = Duration::from_secs(5);

// This is used in the construction of the shared `AbortOnDropHandle`.
pub(crate) type JoinErrToStr =
    Box<dyn Fn(tokio::task::JoinError) -> String + Send + Sync + 'static>;

/// Relay server configuration mode.
#[derive(Debug, PartialEq)]
pub enum RelayMode {
    Disabled,
    Custom(RelayNode),
}

/// Builds an overlay network for peers grouped under the same network identifier.
///
/// All peers can subscribe to multiple topics in this overlay and hook into a data stream per
/// topic where they'll send and receive data.
#[derive(Debug)]
pub struct NetworkBuilder<T> {
    bind_port: Option<u16>,
    direct_node_addresses: Vec<NodeAddr>,
    discovery: DiscoveryMap,
    gossip_config: Option<GossipConfig>,
    network_id: NetworkId,
    protocols: ProtocolMap,
    sync_protocol: Option<Arc<dyn for<'a> SyncProtocol<'a, T> + 'static>>,
    relay_mode: RelayMode,
    secret_key: Option<SecretKey>,
}

impl<T> NetworkBuilder<T>
where
    T: Topic,
{
    /// Returns a new instance of `NetworkBuilder` using the given network identifier.
    ///
    /// The identifier is used during handshake and discovery protocols. Networks must use the
    /// same identifier if they wish to successfully connect and share gossip.
    pub fn new(network_id: NetworkId) -> Self {
        Self {
            bind_port: None,
            direct_node_addresses: Vec::new(),
            discovery: DiscoveryMap::default(),
            gossip_config: None,
            network_id,
            protocols: Default::default(),
            sync_protocol: None,
            relay_mode: RelayMode::Disabled,
            secret_key: None,
        }
    }

    /// Returns a new instance of `NetworkBuilder` using the given configuration.
    pub fn from_config(config: Config) -> Self {
        let mut network_builder = Self::new(config.network_id).bind_port(config.bind_port);

        for (public_key, addresses, relay_addr) in config.direct_node_addresses {
            network_builder = network_builder.direct_address(public_key, addresses, relay_addr)
        }

        if let Some(url) = config.relay {
            let port = url.port().unwrap_or(DEFAULT_STUN_PORT);
            network_builder = network_builder.relay(url, false, port)
        }

        network_builder
    }

    /// Sets or overwrites the local bind port for IPv4 sockets.
    /// Note that IPv6 sockets are bound to the specified port + 1.
    pub fn bind_port(mut self, port: u16) -> Self {
        self.bind_port.replace(port);
        self
    }

    /// Sets or overwrites the private key.
    ///
    /// If this value is not set, the `NetworkBuilder` will generate a new, random key when
    /// building the network.
    pub fn private_key(mut self, private_key: PrivateKey) -> Self {
        self.secret_key = Some(SecretKey::from_bytes(private_key.as_bytes()));
        self
    }

    /// Sets the relay used by the local network to facilitate the establishment of direct
    /// connections.
    ///
    /// Relay nodes are STUN servers which help in establishing a peer-to-peer connection if one
    /// or both of the peers are behind a NAT. The relay node might offer proxy functionality if
    /// the connection attempt fails, which will serve to relay the data in that case.
    pub fn relay(mut self, url: RelayUrl, stun_only: bool, stun_port: u16) -> Self {
        self.relay_mode = RelayMode::Custom(RelayNode {
            url: url.into(),
            stun_only,
            stun_port,
        });
        self
    }

    /// Sets the direct address of a peer, identified by their public key (node id).
    ///
    /// The direct address should be reachable without the aid of a STUN / relay node. However, if
    /// the direct connection attempt might fail (for example, because of a NAT or Firewall), the
    /// relay node of that peer can be supplied to allow a connection re-attempt.
    ///
    /// If no relay address is given but turns out to be required, we optimistically try to use our
    /// own relay node instead (if specified). This might still fail, as we can't know if the peer
    /// is using the same relay node.
    pub fn direct_address(
        mut self,
        node_id: PublicKey,
        addresses: Vec<SocketAddr>,
        relay_addr: Option<RelayUrl>,
    ) -> Self {
        let node_id = NodeId::from_bytes(node_id.as_bytes()).expect("invalid public key");
        let mut node_addr = NodeAddr::new(node_id).with_direct_addresses(addresses);
        if let Some(url) = relay_addr {
            node_addr = node_addr.with_relay_url(url.into());
        }
        self.direct_node_addresses.push(node_addr);
        self
    }

    /// Adds one or more discovery strategy, such as mDNS.
    pub fn discovery(mut self, handler: impl Discovery + 'static) -> Self {
        self.discovery.add(handler);
        self
    }

    /// Sets the sync protocol for this network.
<<<<<<< HEAD
    ///
    /// If a sync protocol is provided, a sync session will be completed before entering gossip
    /// mode with any known peers with whom we share topics of interest.
    pub fn sync(mut self, protocol: impl for<'a> SyncProtocol<'a> + 'static) -> Self {
=======
    pub fn sync(mut self, protocol: impl for<'a> SyncProtocol<'a, T> + 'static) -> Self {
>>>>>>> 8e04dfe1
        self.sync_protocol = Some(Arc::new(protocol));
        self
    }

    /// Sets the gossip configuration.
    ///
    /// Configuration parameters define the behavior of the swarm membership (HyParView) and gossip
    /// broadcast (Plumtree) layers, as well as the maximum message size.
    pub fn gossip(mut self, config: GossipConfig) -> Self {
        self.gossip_config = Some(config);
        self
    }

    /// Adds protocols for network communication, such as gossip and sync.
    pub fn protocol(
        mut self,
        protocol_name: &'static [u8],
        handler: impl ProtocolHandler + 'static,
    ) -> Self {
        self.protocols.insert(protocol_name, Arc::new(handler));
        self
    }

    /// Returns a handle to a newly-spawned instance of `Network`.
    ///
    /// A peer-to-peer endpoint is created and bound to a QUIC socket, after which the gossip,
    /// engine and handshake handlers are instantiated. A sync handler is also instantiated if a
    /// sync protolc is provided. Direct addresses for network peers are added to the engine from
    /// the address book and core protocols are registered.
    ///
    /// After configuration and registration processes are complete, the network is spawned and an
    /// attempt is made to retrieve a direct address for a network peer so that a connection
    /// attempt may be made. If no address is retrieved within the timeout limit, the network is
    /// shut down and an error is returned.
    pub async fn build(mut self) -> Result<Network<T>>
    where
        T: Topic + TopicId + 'static,
    {
        let secret_key = self.secret_key.unwrap_or(SecretKey::generate());

        let relay: Option<RelayNode> = match self.relay_mode {
            RelayMode::Disabled => None,
            RelayMode::Custom(ref node) => Some(node.clone()),
        };

        // Build p2p endpoint and bind the QUIC socket
        let endpoint = {
            let mut transport_config = TransportConfig::default();
            transport_config
                .max_concurrent_bidi_streams(MAX_STREAMS.into())
                .max_concurrent_uni_streams(0u32.into());

            let relay_mode = match self.relay_mode {
                RelayMode::Disabled => iroh_net::relay::RelayMode::Disabled,
                RelayMode::Custom(node) => iroh_net::relay::RelayMode::Custom(
                    RelayMap::from_nodes(vec![node])
                        .expect("relay list can not contain duplicates"),
                ),
            };

            // @TODO: Expose finer-grained config options. Right now we only provide the option of
            // defining the IPv4 port; everything else is hard-coded.
            let bind_port = self.bind_port.unwrap_or(DEFAULT_BIND_PORT);
            let socket_address_v4 = SocketAddrV4::new(Ipv4Addr::UNSPECIFIED, bind_port);
            let socket_address_v6 = SocketAddrV6::new(Ipv6Addr::UNSPECIFIED, bind_port + 1, 0, 0);

            Endpoint::builder()
                .transport_config(transport_config)
                .secret_key(secret_key.clone())
                .relay_mode(relay_mode)
                .bind_addr_v4(socket_address_v4)
                .bind_addr_v6(socket_address_v6)
                .bind()
                .await?
        };

        let node_addr = endpoint.node_addr().await?;

        // Set up gossip overlay handler
        let gossip = Gossip::from_endpoint(
            endpoint.clone(),
            self.gossip_config.unwrap_or_default(),
            &node_addr.info,
        );

        let engine = Engine::new(
            self.network_id,
            endpoint.clone(),
            gossip.clone(),
            self.sync_protocol,
        );

        // Add direct addresses to address book
        for mut direct_addr in self.direct_node_addresses {
            if direct_addr.relay_url().is_none() {
                // If given address does not hold any relay information we optimistically add ours
                // (if we have one). It's not guaranteed that this address will have the same relay
                // url as we have, but it's better than nothing!
                if let Some(ref relay_node) = relay {
                    direct_addr = direct_addr.with_relay_url(relay_node.url.clone());
                }
            }

            engine.add_peer(direct_addr.clone()).await?;
        }

        let sync_handler = engine.sync_handler();

        let inner = Arc::new(NetworkInner {
            cancel_token: CancellationToken::new(),
            relay,
            discovery: self.discovery,
            endpoint: endpoint.clone(),
            engine,
            gossip: gossip.clone(),
            network_id: self.network_id,
            secret_key,
        });

        // Register core protocols all nodes accept
        self.protocols.insert(GOSSIP_ALPN, Arc::new(gossip.clone()));
        // If a sync protocol has not been configured then sync handler is None
        if let Some(sync_handler) = sync_handler {
            self.protocols
                .insert(SYNC_CONNECTION_ALPN, Arc::new(sync_handler));
        };
        let protocols = Arc::new(self.protocols.clone());
        let alpns = self.protocols.alpns();
        if let Err(err) = inner.endpoint.set_alpns(alpns) {
            inner.shutdown(protocols.clone()).await;
            return Err(err);
        }

        // Create and spawn network task in runtime
        let fut = inner
            .clone()
            .spawn(protocols.clone())
            .instrument(error_span!("node", me=%node_addr.node_id.fmt_short()));
        let task = tokio::task::spawn(fut);
        let task_handle = AbortOnDropHandle::new(task)
            .map_err(Box::new(|e: JoinError| e.to_string()) as JoinErrToStr)
            .shared();

        let network = Network {
            inner,
            task: task_handle,
            protocols,
        };

        // Wait for a single direct address update, to make sure we found at least one direct
        // address
        let wait_for_endpoints = {
            async move {
                tokio::time::timeout(ENDPOINT_WAIT, endpoint.direct_addresses().next())
                    .await
                    .context("waiting for endpoint")?
                    .context("no endpoints given to establish at least one connection")?;
                Ok(())
            }
        };

        if let Err(err) = wait_for_endpoints.await {
            network.shutdown().await.ok();
            return Err(err);
        }

        Ok(network)
    }
}

#[allow(dead_code)]
#[derive(Debug)]
struct NetworkInner<T> {
    cancel_token: CancellationToken,
    relay: Option<RelayNode>,
    discovery: DiscoveryMap,
    endpoint: Endpoint,
    engine: Engine<T>,
    gossip: Gossip,
    network_id: NetworkId,
    secret_key: SecretKey,
}

<<<<<<< HEAD
impl NetworkInner {
    /// Spawns a network.
    ///
    /// Local network sockets are bound and a task is started to listen for direct addresses changes
    /// for the local endpoint. Inbound connection attempts to these endpoints are passed to a handler.
    ///
    /// Any registered discovery services are subscribed to so that the identifiers and addresses of
    /// peers operating on the same network may be learned. Discovered peers are added to the local
    /// address book so they may be involved in connection and gossip activites.
=======
/// Spawns a network.
///
/// Local network sockets are bound and a task is started to listen for direct addresses changes
/// for the local endpoint. Inbound connection attempts to these endpoints are passed to a handler.
///
/// Any registered discovery services are subscribed to so that the identifiers and addresses of
/// peers operating on the same network may be learned. Discovered peers are added to the local
/// address book so they may be involved in connection and gossip activites.
impl<T> NetworkInner<T>
where
    T: Topic + TopicId + 'static,
{
>>>>>>> 8e04dfe1
    async fn spawn(self: Arc<Self>, protocols: Arc<ProtocolMap>) {
        let (ipv4, ipv6) = self.endpoint.bound_sockets();
        debug!(
            "listening at: {}{}",
            ipv4,
            ipv6.map(|addr| format!(" and {addr}")).unwrap_or_default()
        );

        let mut join_set = JoinSet::<Result<()>>::new();

        // Spawn a task that updates the gossip endpoints and discovery services
        {
            let inner = self.clone();
            join_set.spawn(async move {
                let mut addrs_stream = inner.endpoint.direct_addresses();
                let mut my_node_addr = NodeAddr::new(inner.endpoint.node_id());
                if let Some(node) = &inner.relay {
                    my_node_addr = my_node_addr.with_relay_url(node.url.to_owned());
                }

                loop {
                    tokio::select! {
                        // Learn about our direct addresses and changes to them
                        Some(endpoints) = addrs_stream.next() => {
                            let direct_addresses = endpoints.iter().map(|endpoint| endpoint.addr).collect();
                            my_node_addr.info.direct_addresses = direct_addresses;
                            if let Err(err) = inner.discovery.update_local_address(&my_node_addr) {
                                warn!("Failed to update direct addresses for discovery: {err:?}");
                            }
                        },
                        else => break,
                    }
                }

                Ok(())
            });
        }

        // Subscribe to all discovery channels where we might find new peers
        let mut discovery_stream = self
            .discovery
            .subscribe(self.network_id)
            .expect("discovery map needs to be given");

        loop {
            tokio::select! {
                // Do not let tokio select futures randomly but with top-to-bottom priority
                biased;
                // Exit loop when shutdown was signalled somewhere else
                _ = self.cancel_token.cancelled() => {
                    break;
                },
                // Handle incoming p2p connections
                Some(incoming) = self.endpoint.accept() => {
                    // @TODO: This is the point at which we can reject the connection if
                    // limits have been reached.
                    let connecting = match incoming.accept() {
                        Ok(connecting) => connecting,
                        Err(err) => {
                            warn!("incoming connection failed: {err:#}");
                            // This may be caused by retransmitted datagrams so we continue.
                            continue;
                        },
                    };
                    let protocols = protocols.clone();
                    join_set.spawn(async move {
                        handle_connection(connecting, protocols).await;
                        Ok(())
                    });
                },
                // Handle discovered peers
                Some(event) = discovery_stream.next() => {
                    match event {
                        Ok(event) => {
                            if let Err(err) = self.engine.add_peer(event.node_addr).await {
                                error!("Engine failed on add_peer: {err:?}");
                                break;
                            }
                        }
                        Err(err) => {
                            error!("Discovery service failed: {err:?}");
                            break;
                        },
                    }
                },
                // Handle task terminations and quit on panics
                res = join_set.join_next(), if !join_set.is_empty() => {
                    match res {
                        Some(Err(outer)) => {
                            if outer.is_panic() {
                                error!("Task panicked: {outer:?}");
                                break;
                            } else if outer.is_cancelled() {
                                debug!("Task cancelled: {outer:?}");
                            } else {
                                error!("Task failed: {outer:?}");
                                break;
                            }
                        }
                        Some(Ok(Err(inner))) => {
                            debug!("Task errored: {inner:?}");
                        }
                        _ => {}
                    }
                },
                else => break,
            }
        }

        self.shutdown(protocols).await;

        // Abort remaining tasks
        join_set.shutdown().await;
    }

    /// Closes all connections and shuts down the network engine.
    async fn shutdown(&self, protocols: Arc<ProtocolMap>) {
        // We ignore all errors during shutdown
        debug!("close all connections and shutdown the node");
        let _ = tokio::join!(
            // Close the endpoint. Closing the Endpoint is the equivalent of calling
            // Connection::close on all connections: Operations will immediately fail with
            // ConnectionError::LocallyClosed. All streams are interrupted, this is not graceful
            self.endpoint
                .clone()
                .close(1u32.into(), b"provider terminating"),
            // Shutdown engine
            self.engine.shutdown(),
            // Shutdown protocol handlers
            protocols.shutdown(),
        );
    }
}

/// An API for interacting with the p2panda networking stack.
///
/// The primary feature of the `Network` is the ability to subscribe to one or more topics and
/// exchange messages over those topics with remote peers. Replication can be conducted exclusively
/// in "live-mode" or may include the synchronisation of past state, thereby ensuring eventual
/// consistency among all peers for a given topic. Replication and discovery strategies are defined
/// in the `NetworkBuilder`.
///
/// In addition to topic subscription, `Network` offers a way to access information about the local
/// network such as the node ID and direct addresses. It also provides a convenient means to add the
/// address of a remote peer and to query the addresses of all known peers.
#[allow(dead_code)]
#[derive(Clone, Debug)]
pub struct Network<T> {
    inner: Arc<NetworkInner<T>>,
    protocols: Arc<ProtocolMap>,
    // `Network` needs to be `Clone + Send` and we need to `task.await` in its `shutdown()` impl.
    // - `Shared` allows us to `task.await` from all `Network` clones
    //   - Acts like an `Arc` around the inner future
    // - `MapErr` is needed to map the `JoinError` to a `String`, since `JoinError` is `!Clone`
    // - `AbortOnDropHandle` ensures the `task` is cancelled when all `Network`s are dropped
    task: Shared<MapErr<AbortOnDropHandle<()>, JoinErrToStr>>,
}

<<<<<<< HEAD
impl Network {
    /// Adds a peer to the local network address book.
    pub async fn add_peer(&self, node_addr: NodeAddr) -> Result<()> {
        self.inner.engine.add_peer(node_addr).await
=======
impl<T> Network<T>
where
    T: Topic + TopicId + 'static,
{
    /// Returns the public key of the local network.
    pub fn node_id(&self) -> PublicKey {
        PublicKey::from_bytes(self.inner.endpoint.node_id().as_bytes())
            .expect("public key already checked")
>>>>>>> 8e04dfe1
    }

    /// Returns the direct addresses of the local network.
    pub async fn direct_addresses(&self) -> Option<Vec<SocketAddr>> {
        self.inner
            .endpoint
            .direct_addresses()
            .next()
            .await
            .map(|addrs| addrs.into_iter().map(|direct| direct.addr).collect())
    }

    /// Returns a handle to the network endpoint.
    ///
    /// The `Endpoint` exposes low-level networking functionality such as the ability to connect to
    /// specific peers, accept connections, query local socket addresses and more. This level of
    /// control is unlikely to be required in most cases but has been exposed for the convenience
    /// of advanced users.
    pub fn endpoint(&self) -> &Endpoint {
        &self.inner.endpoint
    }

    /// Returns the addresses of all known peers.
    pub async fn known_peers(&self) -> Result<Vec<NodeAddr>> {
        self.inner.engine.known_peers().await
    }

    /// Returns the public key of the local network.
    pub fn node_id(&self) -> PublicKey {
        PublicKey::from_bytes(self.inner.endpoint.node_id().as_bytes())
            .expect("public key already checked")
    }

    /// Terminates the main network task and shuts down the network.
    pub async fn shutdown(self) -> Result<()> {
        // Trigger shutdown of the main run task by activating the cancel token
        self.inner.cancel_token.cancel();

        // Wait for the main task to terminate
        self.task.await.map_err(|err| anyhow!(err))?;

        Ok(())
    }

    /// Subscribes to a topic and returns a bi-directional stream that can be read from and
    /// written to, along with a oneshot receiver to be informed when the gossip overlay has been
    /// joined.
    ///
    /// Peers subscribed to a topic can be discovered by others via the gossip overlay ("neighbor
    /// up event"). They'll sync data initially, if a sync protocol has been provided, and then
    /// start "live-mode" via gossip broadcast.
    pub async fn subscribe(
        &self,
        topic: T,
    ) -> Result<(
        mpsc::Sender<ToNetwork>,
        broadcast::Receiver<FromNetwork>,
        oneshot::Receiver<()>,
    )> {
        let (to_network_tx, to_network_rx) = mpsc::channel::<ToNetwork>(128);
        let (from_network_tx, from_network_rx) = broadcast::channel::<FromNetwork>(128);
        let (gossip_ready_tx, gossip_ready_rx) = oneshot::channel();

        self.inner
            .engine
            .subscribe(topic, from_network_tx, to_network_rx, gossip_ready_tx)
            .await?;

        Ok((to_network_tx, from_network_rx, gossip_ready_rx))
    }
}

#[derive(Clone, Debug)]
/// An event to be broadcast to the network.
pub enum ToNetwork {
    Message { bytes: Vec<u8> },
}

#[allow(clippy::large_enum_variant)]
#[derive(Clone, Debug, Eq, PartialEq)]
/// An event received from the network.
pub enum FromNetwork {
    GossipMessage {
        bytes: Vec<u8>,
        delivered_from: PublicKey,
    },
    SyncMessage {
        header: Vec<u8>,
        payload: Option<Vec<u8>>,
        delivered_from: PublicKey,
    },
}

/// Handle an inbound connection on the local network endpoint.
///
/// The connection is accepted if the handshake is successful and the peer is operating with
/// a supported ALPN protocol.
async fn handle_connection(
    mut connecting: iroh_net::endpoint::Connecting,
    protocols: Arc<ProtocolMap>,
) {
    let alpn = match connecting.alpn().await {
        Ok(alpn) => alpn,
        Err(err) => {
            warn!("ignoring connection: invalid handshake: {:?}", err);
            return;
        }
    };
    let Some(handler) = protocols.get(&alpn) else {
        warn!("ignoring connection: unsupported alpn protocol");
        return;
    };
    if let Err(err) = handler.accept(connecting).await {
        warn!("handling incoming connection ended with error: {err}");
    }
}

#[cfg(test)]
mod sync_protocols {
    use std::sync::Arc;

    use async_trait::async_trait;
    use futures_lite::{AsyncRead, AsyncWrite, StreamExt};
    use futures_util::{Sink, SinkExt};
    use p2panda_sync::cbor::{into_cbor_sink, into_cbor_stream};
    use p2panda_sync::{FromSync, SyncError, SyncProtocol};
    use serde::{Deserialize, Serialize};
    use tracing::debug;

    use super::tests::TestTopic;

    #[derive(Debug, Serialize, Deserialize)]
    enum DummyProtocolMessage {
        Topic(TestTopic),
        Done,
    }

    /// A sync implementation which fulfills basic protocol requirements but nothing more
    #[derive(Debug)]
    pub struct DummyProtocol {}

    #[async_trait]
    impl<'a> SyncProtocol<'a, TestTopic> for DummyProtocol {
        fn name(&self) -> &'static str {
            static DUMMY_PROTOCOL_NAME: &str = "dummy_protocol";
            DUMMY_PROTOCOL_NAME
        }
        async fn initiate(
            self: Arc<Self>,
            topic: TestTopic,
            tx: Box<&'a mut (dyn AsyncWrite + Send + Unpin)>,
            rx: Box<&'a mut (dyn AsyncRead + Send + Unpin)>,
            mut app_tx: Box<
                &'a mut (dyn Sink<FromSync<TestTopic>, Error = SyncError> + Send + Unpin),
            >,
        ) -> Result<(), SyncError> {
            debug!("DummyProtocol: initiate sync session");

            let mut sink = into_cbor_sink(tx);
            let mut stream = into_cbor_stream(rx);

            sink.send(DummyProtocolMessage::Topic(topic.clone()))
                .await?;
            sink.send(DummyProtocolMessage::Done).await?;
            app_tx.send(FromSync::HandshakeSuccess(topic)).await?;

            while let Some(result) = stream.next().await {
                let message: DummyProtocolMessage = result?;
                debug!("message received: {:?}", message);

                match &message {
                    DummyProtocolMessage::Topic(_) => panic!(),
                    DummyProtocolMessage::Done => break,
                }
            }

            sink.flush().await?;
            app_tx.flush().await?;

            Ok(())
        }

        async fn accept(
            self: Arc<Self>,
            tx: Box<&'a mut (dyn AsyncWrite + Send + Unpin)>,
            rx: Box<&'a mut (dyn AsyncRead + Send + Unpin)>,
            mut app_tx: Box<
                &'a mut (dyn Sink<FromSync<TestTopic>, Error = SyncError> + Send + Unpin),
            >,
        ) -> Result<(), SyncError> {
            debug!("DummyProtocol: accept sync session");

            let mut sink = into_cbor_sink(tx);
            let mut stream = into_cbor_stream(rx);

            while let Some(result) = stream.next().await {
                let message: DummyProtocolMessage = result?;
                debug!("message received: {:?}", message);

                match &message {
                    DummyProtocolMessage::Topic(topic) => {
                        app_tx
                            .send(FromSync::HandshakeSuccess(topic.clone()))
                            .await?
                    }
                    DummyProtocolMessage::Done => break,
                }
            }

            sink.send(DummyProtocolMessage::Done).await?;

            sink.flush().await?;
            app_tx.flush().await?;

            Ok(())
        }
    }

    // The protocol message types.
    #[derive(Serialize, Deserialize)]
    enum Message {
        Topic(TestTopic),
        Ping,
        Pong,
    }

    #[derive(Debug, Clone)]
    pub struct PingPongProtocol {}

    /// A ping-pong sync protocol
    #[async_trait]
    impl<'a> SyncProtocol<'a, TestTopic> for PingPongProtocol {
        fn name(&self) -> &'static str {
            static SIMPLE_PROTOCOL_NAME: &str = "simple_protocol";
            SIMPLE_PROTOCOL_NAME
        }

        async fn initiate(
            self: Arc<Self>,
            topic: TestTopic,
            tx: Box<&'a mut (dyn AsyncWrite + Send + Unpin)>,
            rx: Box<&'a mut (dyn AsyncRead + Send + Unpin)>,
            mut app_tx: Box<
                &'a mut (dyn Sink<FromSync<TestTopic>, Error = SyncError> + Send + Unpin),
            >,
        ) -> Result<(), SyncError> {
            debug!("initiate sync session");
            let mut sink = into_cbor_sink(tx);
            let mut stream = into_cbor_stream(rx);

            sink.send(Message::Topic(topic.clone())).await?;
            sink.send(Message::Ping).await?;
            debug!("ping message sent");

            app_tx.send(FromSync::HandshakeSuccess(topic)).await?;

            while let Some(result) = stream.next().await {
                let message = result?;

                match message {
                    Message::Topic(_) => panic!(),
                    Message::Ping => {
                        return Err(SyncError::UnexpectedBehaviour(
                            "unexpected Ping message received".to_string(),
                        ));
                    }
                    Message::Pong => {
                        debug!("pong message received");
                        break;
                    }
                }
            }

            // Flush all bytes so that no messages are lost.
            sink.flush().await?;
            app_tx.flush().await?;

            Ok(())
        }

        async fn accept(
            self: Arc<Self>,
            tx: Box<&'a mut (dyn AsyncWrite + Send + Unpin)>,
            rx: Box<&'a mut (dyn AsyncRead + Send + Unpin)>,
            mut app_tx: Box<
                &'a mut (dyn Sink<FromSync<TestTopic>, Error = SyncError> + Send + Unpin),
            >,
        ) -> Result<(), SyncError> {
            debug!("accept sync session");
            let mut sink = into_cbor_sink(tx);
            let mut stream = into_cbor_stream(rx);

            while let Some(result) = stream.next().await {
                let message = result?;

                match message {
                    Message::Topic(topic) => app_tx.send(FromSync::HandshakeSuccess(topic)).await?,
                    Message::Ping => {
                        debug!("ping message received");
                        sink.send(Message::Pong).await?;
                        debug!("pong message sent");
                        break;
                    }
                    Message::Pong => {
                        return Err(SyncError::UnexpectedBehaviour(
                            "unexpected Pong message received".to_string(),
                        ));
                    }
                }
            }

            sink.flush().await?;
            app_tx.flush().await?;

            Ok(())
        }
    }
}

#[cfg(test)]
mod tests {
    use std::collections::HashMap;
    use std::path::PathBuf;
    use std::time::Duration;

    use async_trait::async_trait;
    use iroh_net::relay::{RelayNode, RelayUrl as IrohRelayUrl};
    use p2panda_core::{Body, Hash, Header, PrivateKey};
    use p2panda_store::{MemoryStore, OperationStore};
    use p2panda_sync::log_sync::{LogSyncProtocol, Logs};
    use p2panda_sync::{Topic, TopicMap};
    use serde::{Deserialize, Serialize};
    use tracing_subscriber::layer::SubscriberExt;
    use tracing_subscriber::util::SubscriberInitExt;
    use tracing_subscriber::EnvFilter;

    use crate::addrs::DEFAULT_STUN_PORT;
    use crate::config::Config;
    use crate::network::sync_protocols::PingPongProtocol;
    use crate::{NetworkBuilder, RelayMode, RelayUrl, ToBytes, TopicId};

    use super::{FromNetwork, ToNetwork};

    fn setup_logging() {
        tracing_subscriber::registry()
            .with(tracing_subscriber::fmt::layer().with_writer(std::io::stderr))
            .with(EnvFilter::from_default_env())
            .try_init()
            .ok();
    }

    fn create_operation<E: Clone + Serialize>(
        private_key: &PrivateKey,
        body: &Body,
        seq_num: u64,
        timestamp: u64,
        backlink: Option<Hash>,
        extensions: Option<E>,
    ) -> (Hash, Header<E>, Vec<u8>) {
        let mut header = Header {
            version: 1,
            public_key: private_key.public_key(),
            signature: None,
            payload_size: body.size(),
            payload_hash: Some(body.hash()),
            timestamp,
            seq_num,
            backlink,
            previous: vec![],
            extensions,
        };
        header.sign(&private_key);
        let header_bytes = header.to_bytes();
        (header.hash(), header, header_bytes)
    }

    #[derive(Clone, Debug, PartialEq, Eq, Hash, Deserialize, Serialize)]
    pub struct TestTopic(String, [u8; 32]);

    impl TestTopic {
        pub fn new(name: &str) -> Self {
            Self(name.to_owned(), [0; 32])
        }
    }

    impl Topic for TestTopic {}

    impl TopicId for TestTopic {
        fn id(&self) -> [u8; 32] {
            self.1.clone()
        }
    }

    #[tokio::test]
    async fn config() {
        let direct_node_public_key = PrivateKey::new().public_key();
        let relay_address: RelayUrl = "https://example.net".parse().unwrap();

        let config = Config {
            bind_port: 2024,
            network_id: [1; 32],
            private_key: Some(PathBuf::new().join("secret-key.txt")),
            direct_node_addresses: vec![(
                direct_node_public_key,
                vec!["0.0.0.0:2026".parse().unwrap()],
                None,
            )
                .into()],
            relay: Some(relay_address.clone()),
        };

        let builder = NetworkBuilder::<TestTopic>::from_config(config);

        assert_eq!(builder.bind_port, Some(2024));
        assert_eq!(builder.network_id, [1; 32]);
        assert!(builder.secret_key.is_none());
        assert_eq!(builder.direct_node_addresses.len(), 1);
        let relay_node = RelayNode {
            url: IrohRelayUrl::from(relay_address),
            stun_only: false,
            stun_port: DEFAULT_STUN_PORT,
        };
        assert_eq!(builder.relay_mode, RelayMode::Custom(relay_node));
    }

    #[tokio::test]
    async fn join_gossip_overlay() {
        setup_logging();

        let network_id = [1; 32];
        let topic = TestTopic::new("chat");

        let node_1 = NetworkBuilder::new(network_id).build().await.unwrap();
        let node_2 = NetworkBuilder::new(network_id).build().await.unwrap();

        let node_1_addr = node_1.endpoint().node_addr().await.unwrap();
        let node_2_addr = node_2.endpoint().node_addr().await.unwrap();

        node_1.add_peer(node_2_addr).await.unwrap();
        node_2.add_peer(node_1_addr).await.unwrap();

        // Subscribe to the same topic from both nodes
        let (tx_1, _rx_1, ready_1) = node_1.subscribe(topic.clone()).await.unwrap();
        let (_tx_2, mut rx_2, ready_2) = node_2.subscribe(topic).await.unwrap();

        // Ensure the gossip-overlay has been joined by both nodes for the given topic
        assert!(ready_2.await.is_ok());
        assert!(ready_1.await.is_ok());

        // Broadcast a message and make sure it's received by the other node
        tx_1.send(ToNetwork::Message {
            bytes: "Hello, Node".to_bytes(),
        })
        .await
        .unwrap();

        let rx_2_msg = rx_2.recv().await.unwrap();
        assert_eq!(
            rx_2_msg,
            FromNetwork::GossipMessage {
                bytes: "Hello, Node".to_bytes(),
                delivered_from: node_1.node_id(),
            }
        );

        println!("shutdown nodes");
        node_1.shutdown().await.unwrap();
        node_2.shutdown().await.unwrap();
    }

    #[tokio::test]
    async fn ping_pong() {
        setup_logging();

        let network_id = [1; 32];
        let topic = TestTopic::new("ping_pong");

        let ping_pong = PingPongProtocol {};

        let node_1 = NetworkBuilder::new(network_id)
            .sync(ping_pong.clone())
            .build()
            .await
            .unwrap();
        let node_2 = NetworkBuilder::new(network_id)
            .sync(ping_pong)
            .build()
            .await
            .unwrap();

        let node_1_addr = node_1.endpoint().node_addr().await.unwrap();
        let node_2_addr = node_2.endpoint().node_addr().await.unwrap();

        node_1.add_peer(node_2_addr).await.unwrap();
        node_2.add_peer(node_1_addr).await.unwrap();

        // Subscribe to the same topic from both nodes which should kick off sync
        let topic_clone = topic.clone();
        let handle1 = tokio::spawn(async move {
            let (_tx, _rx, _ready) = node_1.subscribe(topic_clone).await.unwrap();
            tokio::time::sleep(Duration::from_secs(2)).await;
            node_1.shutdown().await.unwrap();
        });
        let handle2 = tokio::spawn(async move {
            let (_tx, _rx, _ready) = node_2.subscribe(topic).await.unwrap();
            tokio::time::sleep(Duration::from_secs(2)).await;
            node_2.shutdown().await.unwrap();
        });

        let (result1, result2) = tokio::join!(handle1, handle2);
        assert!(result1.is_ok());
        assert!(result2.is_ok());
    }

    #[derive(Clone, Debug)]
    struct LogIdTopicMap<T>(HashMap<T, Logs<u64>>);

    impl<T> LogIdTopicMap<T>
    where
        T: Topic,
    {
        pub fn new() -> Self {
            LogIdTopicMap(HashMap::new())
        }

        fn insert(&mut self, topic: T, logs: Logs<u64>) -> Option<Logs<u64>> {
            self.0.insert(topic, logs)
        }
    }

    #[async_trait]
    impl<T> TopicMap<T, Logs<u64>> for LogIdTopicMap<T>
    where
        T: Topic,
    {
        async fn get(&self, topic: &T) -> Option<Logs<u64>> {
            self.0.get(topic).cloned()
        }
    }

    #[tokio::test]
    async fn e2e_log_height_sync() {
        setup_logging();

        const NETWORK_ID: [u8; 32] = [1; 32];

        let peer_a_private_key = PrivateKey::new();
        let peer_b_private_key = PrivateKey::new();

        let topic = TestTopic::new("event_logs");
        let log_id = 0;
        let logs = HashMap::from([(peer_a_private_key.public_key(), vec![log_id.clone()])]);

        let mut topic_map = LogIdTopicMap::new();
        topic_map.insert(topic.clone(), logs);

        // Construct a store and log height protocol for peer a
        let store_a = MemoryStore::default();
        let protocol_a = LogSyncProtocol {
            topic_map: topic_map.clone(),
            store: store_a,
        };

        // Create some operations
        let body = Body::new("Hello, Sloth!".as_bytes());
        let (hash_0, header_0, header_bytes_0) =
            create_operation(&peer_a_private_key, &body, 0, 0, None, None);
        let (hash_1, header_1, header_bytes_1) =
            create_operation(&peer_a_private_key, &body, 1, 100, Some(hash_0), None);
        let (hash_2, header_2, header_bytes_2) =
            create_operation(&peer_a_private_key, &body, 2, 200, Some(hash_1), None);

        // Create store for peer b and populate with operations
        let mut store_b = MemoryStore::default();
        store_b
            .insert_operation(hash_0, &header_0, Some(&body), &header_bytes_0, &log_id)
            .await
            .unwrap();
        store_b
            .insert_operation(hash_1, &header_1, Some(&body), &header_bytes_1, &log_id)
            .await
            .unwrap();
        store_b
            .insert_operation(hash_2, &header_2, Some(&body), &header_bytes_2, &log_id)
            .await
            .unwrap();

        // Construct log height protocol for peer b
        let protocol_b = LogSyncProtocol {
            topic_map,
            store: store_b,
        };

        // Build peer a's node
        let node_a = NetworkBuilder::new(NETWORK_ID)
            .sync(protocol_a)
            .private_key(peer_a_private_key)
            .build()
            .await
            .unwrap();

        // Build peer b's node
        let node_b = NetworkBuilder::new(NETWORK_ID)
            .sync(protocol_b)
            .private_key(peer_b_private_key.clone())
            .build()
            .await
            .unwrap();

        let node_a_addr = node_a.endpoint().node_addr().await.unwrap();
        let node_b_addr = node_b.endpoint().node_addr().await.unwrap();

        node_a.add_peer(node_b_addr).await.unwrap();
        node_b.add_peer(node_a_addr).await.unwrap();

        // Subscribe to the same topic from both nodes which should kick off sync
        let topic_clone = topic.clone();
        let handle1 = tokio::spawn(async move {
            let (_tx, mut from_sync_rx, ready) = node_a.subscribe(topic_clone).await.unwrap();

            // Wait until the gossip overlay has been joined for TOPIC_ID
            assert!(ready.await.is_ok());

            let mut from_sync_messages = Vec::new();
            while let Ok(message) = from_sync_rx.recv().await {
                from_sync_messages.push(message);
                if from_sync_messages.len() == 3 {
                    break;
                }
            }

            // Construct the messages we expect to receive on the from_sync channel based on the
            // operations we created earlier.
            let peer_a_expected_messages = vec![
                FromNetwork::SyncMessage {
                    header: header_bytes_0.to_vec(),
                    payload: Some(body.to_bytes()),
                    delivered_from: peer_b_private_key.public_key(),
                },
                FromNetwork::SyncMessage {
                    header: header_bytes_1.to_vec(),
                    payload: Some(body.to_bytes()),
                    delivered_from: peer_b_private_key.public_key(),
                },
                FromNetwork::SyncMessage {
                    header: header_bytes_2.to_vec(),
                    payload: Some(body.to_bytes()),
                    delivered_from: peer_b_private_key.public_key(),
                },
            ];

            // Assert we receive the expected messages
            assert_eq!(from_sync_messages, peer_a_expected_messages);

            node_a.shutdown().await.unwrap();
        });

        let handle2 = tokio::spawn(async move {
            let (_tx, _from_sync_rx, ready) = node_b.subscribe(topic).await.unwrap();

            // Wait until the gossip overlay has been joined for TOPIC_ID
            assert!(ready.await.is_ok());

            // Sleep for a moment to ensure sync has time to complete
            tokio::time::sleep(Duration::from_secs(2)).await;

            node_b.shutdown().await.unwrap();
        });

        // Wait on both to complete
        let (result1, result2) = tokio::join!(handle1, handle2);

        assert!(result1.is_ok());
        assert!(result2.is_ok())
    }
}<|MERGE_RESOLUTION|>--- conflicted
+++ resolved
@@ -165,14 +165,10 @@
     }
 
     /// Sets the sync protocol for this network.
-<<<<<<< HEAD
     ///
     /// If a sync protocol is provided, a sync session will be completed before entering gossip
     /// mode with any known peers with whom we share topics of interest.
-    pub fn sync(mut self, protocol: impl for<'a> SyncProtocol<'a> + 'static) -> Self {
-=======
     pub fn sync(mut self, protocol: impl for<'a> SyncProtocol<'a, T> + 'static) -> Self {
->>>>>>> 8e04dfe1
         self.sync_protocol = Some(Arc::new(protocol));
         self
     }
@@ -356,30 +352,19 @@
     secret_key: SecretKey,
 }
 
-<<<<<<< HEAD
-impl NetworkInner {
-    /// Spawns a network.
-    ///
-    /// Local network sockets are bound and a task is started to listen for direct addresses changes
-    /// for the local endpoint. Inbound connection attempts to these endpoints are passed to a handler.
-    ///
-    /// Any registered discovery services are subscribed to so that the identifiers and addresses of
-    /// peers operating on the same network may be learned. Discovered peers are added to the local
-    /// address book so they may be involved in connection and gossip activites.
-=======
-/// Spawns a network.
-///
-/// Local network sockets are bound and a task is started to listen for direct addresses changes
-/// for the local endpoint. Inbound connection attempts to these endpoints are passed to a handler.
-///
-/// Any registered discovery services are subscribed to so that the identifiers and addresses of
-/// peers operating on the same network may be learned. Discovered peers are added to the local
-/// address book so they may be involved in connection and gossip activites.
 impl<T> NetworkInner<T>
 where
     T: Topic + TopicId + 'static,
 {
->>>>>>> 8e04dfe1
+    /// Spawns a network.
+    ///
+    /// Local network sockets are bound and a task is started to listen for direct addresses
+    /// changes for the local endpoint. Inbound connection attempts to these endpoints are passed
+    /// to a handler.
+    ///
+    /// Any registered discovery services are subscribed to so that the identifiers and addresses
+    /// of peers operating on the same network may be learned. Discovered peers are added to the
+    /// local address book so they may be involved in connection and gossip activites.
     async fn spawn(self: Arc<Self>, protocols: Arc<ProtocolMap>) {
         let (ipv4, ipv6) = self.endpoint.bound_sockets();
         debug!(
@@ -538,21 +523,13 @@
     task: Shared<MapErr<AbortOnDropHandle<()>, JoinErrToStr>>,
 }
 
-<<<<<<< HEAD
-impl Network {
-    /// Adds a peer to the local network address book.
-    pub async fn add_peer(&self, node_addr: NodeAddr) -> Result<()> {
-        self.inner.engine.add_peer(node_addr).await
-=======
 impl<T> Network<T>
 where
     T: Topic + TopicId + 'static,
 {
-    /// Returns the public key of the local network.
-    pub fn node_id(&self) -> PublicKey {
-        PublicKey::from_bytes(self.inner.endpoint.node_id().as_bytes())
-            .expect("public key already checked")
->>>>>>> 8e04dfe1
+    /// Adds a peer to the local network address book.
+    pub async fn add_peer(&self, node_addr: NodeAddr) -> Result<()> {
+        self.inner.engine.add_peer(node_addr).await
     }
 
     /// Returns the direct addresses of the local network.
