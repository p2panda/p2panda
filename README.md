--- conflicted
+++ resolved
@@ -98,15 +98,11 @@
 
 ## License
 
-<<<<<<< HEAD
 GNU Affero General Public License v3.0 [`AGPL-3.0-or-later`](LICENSE)
-=======
-GNU Affero General Public License v3.0 `AGPL-3.0`
 
 ## Supported by
 
 <img src="https://p2panda.org/images/ngi-logo.png" width="auto" height="80px">
 <img src="https://p2panda.org/images/eu-flag-logo.png" width="auto" height="80px">
 
-*This project has received funding from the European Union’s Horizon 2020 research and innovation programme within the framework of the NGI-POINTER Project funded under grant agreement No 871528*
->>>>>>> 7879b5d8
+*This project has received funding from the European Union’s Horizon 2020 research and innovation programme within the framework of the NGI-POINTER Project funded under grant agreement No 871528*